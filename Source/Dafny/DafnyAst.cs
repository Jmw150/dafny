//#define DEBUG_PRINT
//-----------------------------------------------------------------------------
//
// Copyright (C) Microsoft Corporation.  All Rights Reserved.
//
//-----------------------------------------------------------------------------
using System;
using System.Text;
using System.Collections.Generic;
using System.Diagnostics.Contracts;
using System.Numerics;
using System.Linq;
using Microsoft.Boogie;
using System.Diagnostics;

namespace Microsoft.Dafny {
  public class Program {
    [ContractInvariantMethod]
    void ObjectInvariant() {
      Contract.Invariant(FullName != null);
      Contract.Invariant(DefaultModule != null);
    }

    public readonly string FullName;
    public Dictionary<ModuleDefinition,ModuleSignature> ModuleSigs; // filled in during resolution.
                                                     // Resolution essentially flattens the module hierarchy, for
                                                     // purposes of translation and compilation.
    public List<ModuleDefinition> CompileModules; // filled in during resolution.
                                                  // Contains the definitions to be used for compilation.

    public readonly ModuleDecl DefaultModule;
    public readonly ModuleDefinition DefaultModuleDef;
    public readonly BuiltIns BuiltIns;
    public readonly List<TranslationTask> TranslationTasks;
    public readonly ErrorReporter reporter;

    public Program(string name, [Captured] ModuleDecl module, [Captured] BuiltIns builtIns, ErrorReporter reporter) {
      Contract.Requires(name != null);
      Contract.Requires(module != null);
      Contract.Requires(module is LiteralModuleDecl);
      Contract.Requires(reporter != null);
      FullName = name;
      DefaultModule = module;
      DefaultModuleDef = (DefaultModuleDecl)((LiteralModuleDecl)module).ModuleDef;
      BuiltIns = builtIns;
      this.reporter = reporter;
      ModuleSigs = new Dictionary<ModuleDefinition,ModuleSignature>();
      CompileModules = new List<ModuleDefinition>();
      TranslationTasks = new List<TranslationTask>();
    }

    //Set appropriate visibilty before presenting module
    public IEnumerable<ModuleDefinition> Modules() {
      foreach (var msig in ModuleSigs) {
        Type.RegisterScopeGetter(() => msig.Value.VisibilityScope);
        yield return msig.Key;
      }
      Type.DropScope();
    }

    public IEnumerable<ModuleDefinition> RawModules() {
      return ModuleSigs.Keys;
    }

    public string Name
    {
      get
      {
        try
        {
          return System.IO.Path.GetFileName(FullName);
        }
        catch (ArgumentException)
        {
          return FullName;
        }
      }
    }
  }


  public class Include : IComparable
  {
    public readonly IToken tok;
    public readonly string filename;
    public readonly string fullPath;

    public Include(IToken tok, string theFilename, string fullPath) {
      this.tok = tok;
      this.filename = theFilename;
      this.fullPath = fullPath;
    }


    public int CompareTo(object obj) {
      var i = obj as Include;
      if (i != null) {
        return this.fullPath.CompareTo(i.fullPath);
      } else {
        throw new NotImplementedException();
      }
    }
  }

  public class BuiltIns
  {
    public readonly ModuleDefinition SystemModule = new ModuleDefinition(Token.NoToken, "_System", false, false, /*isExclusiveRefinement:*/ false, null, null, null, true);
    readonly Dictionary<int, ClassDecl> arrayTypeDecls = new Dictionary<int, ClassDecl>();
    readonly Dictionary<int, ArrowTypeDecl> arrowTypeDecls = new Dictionary<int, ArrowTypeDecl>();
    readonly Dictionary<int, TupleTypeDecl> tupleTypeDecls = new Dictionary<int, TupleTypeDecl>();
    public readonly ISet<int> Bitwidths = new HashSet<int>();

    public readonly ClassDecl ObjectDecl;
    public BuiltIns() {
      SystemModule.Height = -1;  // the system module doesn't get a height assigned later, so we set it here to something below everything else
      // create type synonym 'string'
      var str = new TypeSynonymDecl(Token.NoToken, "string", new List<TypeParameter>(), SystemModule, new SeqType(new CharType()), null);
      SystemModule.TopLevelDecls.Add(str);
      // create subset type 'nat'
      var bvNat = new BoundVar(Token.NoToken, "x", Type.Int);
      var natConstraint = Expression.CreateAtMost(Expression.CreateIntLiteral(Token.NoToken, 0), Expression.CreateIdentExpr(bvNat));
      var ax = new Attributes("axiom", new List<Expression>(), null);
      var nat = new SubsetTypeDecl(Token.NoToken, "nat", new List<TypeParameter>(), SystemModule, bvNat, natConstraint, ax);
      SystemModule.TopLevelDecls.Add(nat);
      // create trait 'object'
      ObjectDecl = new TraitDecl(Token.NoToken, "object", SystemModule, new List<TypeParameter>(), new List<MemberDecl>(), DontCompile(), null);
      SystemModule.TopLevelDecls.Add(ObjectDecl);
      // add one-dimensional arrays, since they may arise during type checking
      // Arrays of other dimensions may be added during parsing as the parser detects the need for these
      UserDefinedType tmp = ArrayType(1, Type.Int, true);
      // Arrow types of other dimensions may be added during parsing as the parser detects the need for these.  For the 0-arity
      // arrow type, the resolver adds a Valid() predicate for iterators, whose corresponding arrow type is conveniently created here.
      CreateArrowTypeDecl(0);
      // Note, in addition to these types, the _System module contains tuple types.  These tuple types are added to SystemModule
      // by the parser as the parser detects the need for these.
    }

    private Attributes DontCompile() {
      var flse = Expression.CreateBoolLiteral(Token.NoToken, false);
      return new Attributes("compile", new List<Expression>() { flse }, null);
    }

    public UserDefinedType ArrayType(int dims, Type arg, bool allowCreationOfNewClass) {
      Contract.Requires(1 <= dims);
      Contract.Requires(arg != null);
      return ArrayType(Token.NoToken, dims, new List<Type>() { arg }, allowCreationOfNewClass);
    }
    public UserDefinedType ArrayType(IToken tok, int dims, List<Type> optTypeArgs, bool allowCreationOfNewClass) {
      Contract.Requires(tok != null);
      Contract.Requires(1 <= dims);
      Contract.Requires(optTypeArgs == null || optTypeArgs.Count > 0);  // ideally, it is 1, but more will generate an error later, and null means it will be filled in automatically
      Contract.Ensures(Contract.Result<UserDefinedType>() != null);

      UserDefinedType udt = new UserDefinedType(tok, ArrayClassName(dims), optTypeArgs);
      if (allowCreationOfNewClass && !arrayTypeDecls.ContainsKey(dims)) {
        ArrayClassDecl arrayClass = new ArrayClassDecl(dims, SystemModule, DontCompile());
        for (int d = 0; d < dims; d++) {
          string name = dims == 1 ? "Length" : "Length" + d;
          string compiledName = dims == 1 ? "Length" : "GetLength(" + d + ")";
          Field len = new SpecialField(Token.NoToken, name, compiledName, "new BigInteger(", ")", false, false, false, Type.Int, null);
          len.EnclosingClass = arrayClass;  // resolve here
          arrayClass.Members.Add(len);
        }
        arrayTypeDecls.Add(dims, arrayClass);
        SystemModule.TopLevelDecls.Add(arrayClass);
      }
      return udt;
    }

    public static string ArrayClassName(int dims) {
      Contract.Requires(1 <= dims);
      if (dims == 1) {
        return "array";
      } else {
        return "array" + dims;
      }
    }

    /// <summary>
    /// Idempotently add an arrow type with arity 'arity' to the system module.
    /// </summary>
    public void CreateArrowTypeDecl(int arity) {
      Contract.Requires(0 <= arity);
      if (!arrowTypeDecls.ContainsKey(arity)) {
        IToken tok = Token.NoToken;
        var tps = Util.Map(Enumerable.Range(0, arity + 1),
          x => new TypeParameter(tok, "T" + x));
        var tys = tps.ConvertAll(tp => (Type)(new UserDefinedType(tp)));
        var args = Util.Map(Enumerable.Range(0, arity), i => new Formal(tok, "x" + i, tys[i], true, false));
        var argExprs = args.ConvertAll(a =>
              (Expression)new IdentifierExpr(tok, a.Name) { Var = a, Type = a.Type });
        var readsIS = new FunctionCallExpr(tok, "reads", new ImplicitThisExpr(tok), tok, argExprs) {
          Type = new SetType(true, new ObjectType()),
        };
        var readsFrame = new List<FrameExpression> { new FrameExpression(tok, readsIS, null) };
        var req = new Function(tok, "requires", false, false, true,
          new List<TypeParameter>(), args, Type.Bool,
          new List<Expression>(), readsFrame, new List<Expression>(),
          new Specification<Expression>(new List<Expression>(), null),
          null, null, null);
        var reads = new Function(tok, "reads", false, false, true,
          new List<TypeParameter>(), args, new SetType(true, new ObjectType()),
          new List<Expression>(), readsFrame, new List<Expression>(),
          new Specification<Expression>(new List<Expression>(), null),
          null, null, null);
        readsIS.Function = reads;  // just so we can really claim the member declarations are resolved
        readsIS.TypeArgumentSubstitutions = Util.Dict(tps, tys);  // ditto
        var arrowDecl = new ArrowTypeDecl(tps, req, reads, SystemModule, DontCompile(), null);
        arrowTypeDecls.Add(arity, arrowDecl);
        SystemModule.TopLevelDecls.Add(arrowDecl);
      }
    }

    public TupleTypeDecl TupleType(IToken tok, int dims, bool allowCreationOfNewType) {
      Contract.Requires(tok != null);
      Contract.Requires(0 <= dims);
      Contract.Ensures(Contract.Result<TupleTypeDecl>() != null);

      TupleTypeDecl tt;
      if (!tupleTypeDecls.TryGetValue(dims, out tt)) {
        Contract.Assume(allowCreationOfNewType);  // the parser should ensure that all needed tuple types exist by the time of resolution
        tt = new TupleTypeDecl(dims, SystemModule);
        tupleTypeDecls.Add(dims, tt);
        SystemModule.TopLevelDecls.Add(tt);
      }
      return tt;
    }
    public static string TupleTypeName(int dims) {
      Contract.Requires(0 <= dims);
      return "_tuple#" + dims;
    }
    public static bool IsTupleTypeName(string s) {
      Contract.Requires(s != null);
      return s.StartsWith("_tuple#");
    }
    public const string TupleTypeCtorNamePrefix = "_#Make";  // the printer wants this name prefix to be uniquely recognizable
  }

  /// <summary>
  /// A class implementing this interface is one that can carry attributes.
  /// </summary>
  public interface IAttributeBearingDeclaration
  {
  }

  public class Attributes {
    [ContractInvariantMethod]
    void ObjectInvariant() {
      Contract.Invariant(Name != null);
      Contract.Invariant(cce.NonNullElements(Args));
    }

    public string Name;
    /*Frozen*/
    public readonly List<Expression> Args;
    public readonly Attributes Prev;

    public Attributes(string name, [Captured] List<Expression> args, Attributes prev) {
      Contract.Requires(name != null);
      Contract.Requires(cce.NonNullElements(args));
      Name = name;
      Args = args;
      Prev = prev;
    }

    public static IEnumerable<Expression> SubExpressions(Attributes attrs) {
      return attrs.AsEnumerable().SelectMany(aa => attrs.Args);
    }

    public static bool Contains(Attributes attrs, string nm) {
      Contract.Requires(nm != null);
      return attrs.AsEnumerable().Any(aa => aa.Name == nm);
    }

    /// <summary>
    /// Returns true if "nm" is a specified attribute.  If it is, then:
    /// - if the attribute is {:nm true}, then value==true
    /// - if the attribute is {:nm false}, then value==false
    /// - if the attribute is anything else, then value returns as whatever it was passed in as.
    /// </summary>
    [Pure]
    public static bool ContainsBool(Attributes attrs, string nm, ref bool value) {
      Contract.Requires(nm != null);
      foreach (var attr in attrs.AsEnumerable()) {
        if (attr.Name == nm) {
          if (attr.Args.Count == 1) {
            var arg = attr.Args[0] as LiteralExpr;
            if (arg != null && arg.Value is bool) {
              value = (bool)arg.Value;
            }
          }
          return true;
        }
      }
      return false;
    }

    /// <summary>
    /// Checks whether a Boolean attribute has been set on the declaration itself,
    /// the enclosing class, or any enclosing module.  Settings closer to the declaration
    /// override those further away.
    /// </summary>
    public static bool ContainsBoolAtAnyLevel(MemberDecl decl, string attribName) {
      bool setting = true;
      if (Attributes.ContainsBool(decl.Attributes, attribName, ref setting)) {
        return setting;
      }

      if (Attributes.ContainsBool(decl.EnclosingClass.Attributes, attribName, ref setting)) {
        return setting;
      }

      // Check the entire stack of modules
      var mod = decl.EnclosingClass.Module;
      while (mod != null) {
        if (Attributes.ContainsBool(mod.Attributes, attribName, ref setting)) {
          return setting;
        }
        mod = mod.Module;
      }

      return false;
    }

    /// <summary>
    /// Returns list of expressions if "nm" is a specified attribute:
    /// - if the attribute is {:nm e1,...,en}, then returns (e1,...,en)
    /// Otherwise, returns null.
    /// </summary>
    public static List<Expression> FindExpressions(Attributes attrs, string nm) {
      Contract.Requires(nm != null);
      foreach (var attr in attrs.AsEnumerable()) {
        if (attr.Name == nm) {
          return attr.Args;
        }
      }
      return null;
    }


    /// <summary>
    /// Same as FindExpressions, but returns all matches
    /// </summary>
    public static List<List<Expression>> FindAllExpressions(Attributes attrs, string nm) {
      Contract.Requires(nm != null);
      List<List<Expression>> ret = null;
      for (; attrs != null; attrs = attrs.Prev) {
        if (attrs.Name == nm) {
          ret = ret ?? new List<List<Expression>>();   // Avoid allocating the list in the common case where we don't find nm
          ret.Add(attrs.Args);
        }
      }
      return ret;
    }

    /// <summary>
    /// Returns true if "nm" is a specified attribute whose arguments match the "allowed" parameter.
    /// - if "nm" is not found in attrs, return false and leave value unmodified.  Otherwise,
    /// - if "allowed" contains Empty and the Args contains zero elements, return true and leave value unmodified.  Otherwise,
    /// - if "allowed" contains Bool and Args contains one bool literal, return true and set value to the bool literal.  Otherwise,
    /// - if "allowed" contains Int and Args contains one BigInteger literal, return true and set value to the BigInteger literal.  Otherwise,
    /// - if "allowed" contains String and Args contains one string literal, return true and set value to the string literal.  Otherwise,
    /// - if "allowed" contains Expression and Args contains one element, return true and set value to the one element (of type Expression).  Otherwise,
    /// - return false, leave value unmodified, and call reporter with an error string.
    /// </summary>
    public enum MatchingValueOption { Empty, Bool, Int, String, Expression }
    public static bool ContainsMatchingValue(Attributes attrs, string nm, ref object value, IEnumerable<MatchingValueOption> allowed, Action<string> reporter) {
      Contract.Requires(nm != null);
      Contract.Requires(allowed != null);
      Contract.Requires(reporter != null);
      List<Expression> args = FindExpressions(attrs, nm);
      if (args == null) {
        return false;
      } else if (args.Count == 0) {
        if (allowed.Contains(MatchingValueOption.Empty)) {
          return true;
        } else {
          reporter("Attribute " + nm + " requires one argument");
          return false;
        }
      } else if (args.Count == 1) {
        Expression arg = args[0];
        StringLiteralExpr stringLiteral = arg as StringLiteralExpr;
        LiteralExpr literal = arg as LiteralExpr;
        if (literal != null && literal.Value is bool && allowed.Contains(MatchingValueOption.Bool)) {
          value = literal.Value;
          return true;
        } else if (literal != null && literal.Value is BigInteger && allowed.Contains(MatchingValueOption.Int)) {
          value = literal.Value;
          return true;
        } else if (stringLiteral != null && (stringLiteral.Value as string) != null && allowed.Contains(MatchingValueOption.String)) {
          value = stringLiteral.Value;
          return true;
        } else if (allowed.Contains(MatchingValueOption.Expression)) {
          value = arg;
          return true;
        } else {
          reporter("Attribute " + nm + " expects an argument in one of the following categories: " + String.Join(", ", allowed));
          return false;
        }
      } else {
        reporter("Attribute " + nm + " cannot have more than one argument");
        return false;
      }
    }
  }

  public static class AttributesExtensions {
    /// <summary>
    /// By making this an extension method, it can also be invoked for a null receiver.
    /// </summary>
    public static IEnumerable<Attributes> AsEnumerable(this Attributes attr) {
      while (attr != null) {
        yield return attr;
        attr = attr.Prev;
      }
    }
  }

  public class UserSuppliedAttributes : Attributes
  {
    public readonly IToken tok;  // may be null, if the attribute was constructed internally
    public readonly IToken OpenBrace;
    public readonly IToken Colon;
    public readonly IToken CloseBrace;
    public bool Recognized;  // set to true to indicate an attribute that is processed by some part of Dafny; this allows it to be colored in the IDE
    public UserSuppliedAttributes(IToken tok, IToken openBrace, IToken colon, IToken closeBrace, List<Expression> args, Attributes prev)
      : base(tok.val, args, prev) {
      Contract.Requires(tok != null);
      Contract.Requires(openBrace != null);
      Contract.Requires(colon != null);
      Contract.Requires(closeBrace != null);
      Contract.Requires(args != null);
      this.tok = tok;
      OpenBrace = openBrace;
      Colon = colon;
      CloseBrace = closeBrace;
    }
  }

  enum Visibility { Opaque, Reveal } 

  public class VisibilityScope {
    private HashSet<string> scopeTokens = new HashSet<string>();

    //By convention, the "null" scope sees all
    public bool VisibleInScope(VisibilityScope other) {
      if (other != null) {
        return other.scopeTokens.Intersect(this.scopeTokens).Count() > 0;
      }
      return true;
    }

    [Pure]
    public bool IsEmpty() {
      return scopeTokens.Count == 0;
    }

    //However augmenting with a null scope does nothing
    public void Augment(VisibilityScope other) {
      if (other != null) {
        scopeTokens.UnionWith(other.scopeTokens);
      }
    }

    public VisibilityScope(string baseScope) {
      scopeTokens.Add(baseScope);
    }

    public VisibilityScope() {
    }

  }


  // ------------------------------------------------------------------------------------------------------

  public abstract class Type {
    public static readonly BoolType Bool = new BoolType();
    public static readonly CharType Char = new CharType();
    public static readonly IntType Int = new IntType();
    public static readonly RealType Real = new RealType();

    private static Func<VisibilityScope> getScope = () => null;
    
    public static void RegisterScopeGetter(Func<VisibilityScope> scopeGetter) {
      Type.getScope = scopeGetter;
    }

    public static void DropScope() {
      Type.getScope = () => null;
    }

    public static void NoScope() {
      var noScope = new VisibilityScope();
      Type.getScope = () => noScope;
    }
    
    public static string TypeArgsToString(ModuleDefinition/*?*/ context, List<Type> typeArgs, bool parseAble = false) {
      Contract.Requires(typeArgs == null ||
        (typeArgs.All(ty => ty != null && ty.TypeName(context, parseAble) != null) &&
         (typeArgs.All(ty => ty.TypeName(context, parseAble).StartsWith("_")) ||
          typeArgs.All(ty => !ty.TypeName(context, parseAble).StartsWith("_")))));

      if (typeArgs != null && typeArgs.Count > 0 && 
          (!parseAble || !typeArgs[0].TypeName(context, parseAble).StartsWith("_"))){
        return String.Format("<{0}>",Util.Comma(", ", typeArgs, ty => ty.TypeName(context, parseAble)));
      }
      return String.Empty;
    }

    public static string TypeArgsToString(List<Type> typeArgs, bool parseAble = false) {
      return TypeArgsToString(null, typeArgs, parseAble);
    }

    public string TypeArgsToString(ModuleDefinition/*?*/ context, bool parseAble = false) {
      return Type.TypeArgsToString(context, this.TypeArgs, parseAble);
    }

    // Type arguments to the type
    public List<Type> TypeArgs = new List<Type> { };

    [Pure]
    public abstract string TypeName(ModuleDefinition/*?*/ context, bool parseAble = false);
    [Pure]
    public override string ToString() {
      return TypeName(null, false);
    }

    /// <summary>
    /// Return the most constrained version of "this", getting to the bottom of proxies.
    /// </summary>
    public Type Normalize() {
      Contract.Ensures(Contract.Result<Type>() != null);
      Type type = this;
      while (true) {
        var pt = type as TypeProxy;
        if (pt != null && pt.T != null) {
          type = pt.T;
        } else {
          return type;
        }
      }
    }

    /// <summary>
    /// Return the type that "this" stands for, getting to the bottom of proxies and following type synonyms.
    /// </summary>
    [Pure]
    public Type NormalizeExpand() {
      Contract.Ensures(Contract.Result<Type>() != null);
      Contract.Ensures(!(Contract.Result<Type>() is TypeProxy) || ((TypeProxy)Contract.Result<Type>()).T == null);  // return a proxy only if .T == null
      Type type = this;
      while (true) {
        var pt = type as TypeProxy;
        if (pt != null && pt.T != null) {
          type = pt.T;
          continue;
        }
        var syn = type.AsTypeSynonym;
        if (syn != null) {
<<<<<<< HEAD
          var scope = Type.getScope();
          Contract.Assert(syn.IsVisibleInScope(scope));
          if (syn.IsRevealedInScope(Type.getScope())) {
            var udt = (UserDefinedType)type;  // correctness of cast follows from the AsTypeSynonym != null test.
            // Instantiate with the actual type arguments
            type = syn.RhsWithArgument(udt.TypeArgs);
            continue;
          } else {
            
            // We can't access our synonym due to the current scoping environment.
            // This is the end of the road.
            return type;
          }

        }

        var udt2 = type as UserDefinedType;
        var nt = udt2 == null ? null : udt2.ResolvedClass as NewtypeDecl;

        if (nt != null && !nt.IsRevealedInScope(Type.getScope())) {
          Contract.Assert(nt.SelfSynonym != null);
          Contract.Assert(nt.SelfSynonym.ResolvedClass != null);
          Contract.Assert(!nt.SelfSynonym.ResolvedClass.IsRevealedInScope(Type.getScope()));
          type = nt.SelfSynonym;
=======
          var udt = (UserDefinedType)type;  // correctness of cast follows from the AsTypeSynonym != null test.
          // Instantiate with the actual type arguments
          type = syn.RhsWithArgument(udt.TypeArgs);
>>>>>>> 6df61296
          continue;
        }


        if (DafnyOptions.O.IronDafny && type is UserDefinedType) {
          var udt = (UserDefinedType)type;
          var rc = udt.ResolvedClass;
          if (rc != null) {
            while (rc.ClonedFrom != null || rc.ExclusiveRefinement != null) {
              if (rc.ClonedFrom != null) {
                rc = (TopLevelDecl)rc.ClonedFrom;
              } else {
                Contract.Assert(rc.ExclusiveRefinement != null);
                rc = rc.ExclusiveRefinement;
              }
            }
          }
          if (rc is TypeSynonymDecl) {
            type = ((TypeSynonymDecl)rc).RhsWithArgument(udt.TypeArgs);
            continue;
          }
        }
        return type;
      }
    }

    /// <summary>
    /// Return the type that "this" stands for, getting to the bottom of proxies and following type synonyms, but does
    /// not follow subset types.
    /// </summary>
    [Pure]
    public Type NormalizeExpandKeepConstraints() {
      Contract.Ensures(Contract.Result<Type>() != null);
      Contract.Ensures(!(Contract.Result<Type>() is TypeProxy) || ((TypeProxy)Contract.Result<Type>()).T == null);  // return a proxy only if .T == null
      Type type = this;
      while (true) {
        var pt = type as TypeProxy;
        if (pt != null && pt.T != null) {
          type = pt.T;
          continue;
        }
        var syn = type.AsTypeSynonym;
        if (syn != null) {
          if (syn is SubsetTypeDecl) {
            return type;
          }
          var udt = (UserDefinedType)type;  // correctness of cast follows from the AsTypeSynonym != null test.
          // Instantiate with the actual type arguments
          type = syn.RhsWithArgument(udt.TypeArgs);
          continue;
        }
        if (DafnyOptions.O.IronDafny && type is UserDefinedType) {
          var udt = (UserDefinedType)type;
          var rc = udt.ResolvedClass;
          if (rc != null) {
            while (rc.ClonedFrom != null || rc.ExclusiveRefinement != null) {
              if (rc.ClonedFrom != null) {
                rc = (TopLevelDecl)rc.ClonedFrom;
              } else {
                Contract.Assert(rc.ExclusiveRefinement != null);
                rc = rc.ExclusiveRefinement;
              }
            }
          }
          if (rc is TypeSynonymDecl) {
            type = ((TypeSynonymDecl)rc).RhsWithArgument(udt.TypeArgs);
            continue;
          }
        }
        return type;
      }
    }

    public Type StripSubsetConstraints() {
      Type type = Normalize();
      var syn = type.AsTypeSynonym;
      if (syn != null) {
        var udt = (UserDefinedType)type;
        var rhs = syn.RhsWithArgument(udt.TypeArgs);
        var r = rhs.StripSubsetConstraints();
        if (syn is SubsetTypeDecl) {
          return r;
        } else if (object.ReferenceEquals(r, rhs)) {
          // There was nothing further in RHS to strip, and "type" was just a
          // type synonym, so ignore the RHS and just return "type" (because that
          // gives rise to better error messages).
          return type;
        } else {
          return r;
        }
      }
      return type;
    }

    /// <summary>
    /// Returns whether or not "this" and "that" denote the same type, module proxies and type synonyms and subset types.
    /// </summary>
    [Pure]
    public abstract bool Equals(Type that);
    /// <summary>
    /// Returns whether or not "this" and "that" denote the same type, module proxies and type synonyms, but treating subset types as different.
    /// </summary>
    public bool ExactlyEquals(Type that) {
      return this.IsSupertypeOf_WithSubsetTypes(that) && that.IsSupertypeOf_WithSubsetTypes(this);
    }
    /// <summary>
    /// Returns whether or not "this" is a supertype of "that", modulo proxies and type synonyms, but treating subset types as different.
    /// </summary>
    public abstract bool IsSupertypeOf_WithSubsetTypes(Type that);
    /// <summary>
    /// Returns whether or not "this" and "that" could denote the same type, module proxies and type synonyms and subset types, if
    /// type parameters are treated as wildcards.
    /// </summary>
    public bool PossiblyEquals(Type that) {
      Contract.Requires(that != null);
      var a = NormalizeExpand();
      var b = that.NormalizeExpand();
      return a.AsTypeParameter != null || b.AsTypeParameter != null || a.PossiblyEquals_W(b);
    }
    /// <summary>
    /// Overridable worker routine for PossiblyEquals. Implementations can assume "that" to be non-null,
    /// and that NormalizeExpand() has been applied to both "this" and "that". Furthermore, neither "this"
    /// nor "that" is a TypeParameter, because that case is handled by PossiblyEquals. Recursive calls
    /// should go to PossiblyEquals, not directly to PossiblyEquals_W.
    /// </summary>
    public abstract bool PossiblyEquals_W(Type that);

    public bool IsBoolType { get { return NormalizeExpand() is BoolType; } }
    public bool IsCharType { get { return NormalizeExpand() is CharType; } }
    public bool IsIntegerType { get { return NormalizeExpand() is IntType; } }
    public bool IsRealType { get { return NormalizeExpand() is RealType; } }
    public bool IsBitVectorType { get { return NormalizeExpand() is BitvectorType; } }
<<<<<<< HEAD
    public bool IsSubrangeType {
      get { return NormalizeExpand() is NatType; }
    }
=======
>>>>>>> 6df61296
    public bool IsNumericBased() {
      var t = NormalizeExpand();
      return t.IsIntegerType || t.IsRealType || t.AsNewtype != null;
    }
    public enum NumericPersuation { Int, Real }
    [Pure]
    public bool IsNumericBased(NumericPersuation p) {
      Type t = this;
      while (true) {
        t = t.NormalizeExpand();
        if (t.IsIntegerType) {
          return p == NumericPersuation.Int;
        } else if (t.IsRealType) {
          return p == NumericPersuation.Real;
        }
        var d = t.AsNewtype;
        if (d == null) {
          return false;
        }
        t = d.BaseType;
      }
    }

    public bool HasFinitePossibleValues {
      get {
        if (IsBoolType || IsCharType || IsRefType) {
          return true;
        }
        var st = AsSetType;
        if (st != null && st.Arg.HasFinitePossibleValues) {
          return true;
        }
        var mt = AsMapType;
        if (mt != null && mt.Domain.HasFinitePossibleValues) {
          return true;
        }
        var dt = AsDatatype;
        if (dt != null && dt.HasFinitePossibleValues) {
          return true;
        }
        return false;
      }
    }

    public CollectionType AsCollectionType { get { return NormalizeExpand() as CollectionType; } }
    public SetType AsSetType { get { return NormalizeExpand() as SetType; } }
    public MultiSetType AsMultiSetType { get { return NormalizeExpand() as MultiSetType; } }
    public SeqType AsSeqType { get { return NormalizeExpand() as SeqType; } }
    public MapType AsMapType { get { return NormalizeExpand() as MapType; } }

    public bool IsRefType {
      get {
        var t = NormalizeExpand();
        if (t is ObjectType) {
          return true;
        } else {
          var udt = t as UserDefinedType;
          return udt != null && udt.ResolvedParam == null && udt.ResolvedClass is ClassDecl
            && !(udt.ResolvedClass is ArrowTypeDecl);
        }
      }
    }
    public bool IsArrayType {
      get {
        return AsArrayType != null;
      }
    }
    public ArrayClassDecl/*?*/ AsArrayType {
      get {
        var t = NormalizeExpand();
        var udt = UserDefinedType.DenotesClass(t);
        return udt == null ? null : udt.ResolvedClass as ArrayClassDecl;
      }
    }
    public bool IsArrowType {
      get { return AsArrowType != null; }
    }
    public ArrowType AsArrowType {
      get {
        var t = NormalizeExpand();
        return t as ArrowType;
      }
    }
    public bool IsIMapType {
      get {
        var t = NormalizeExpand() as MapType;
        return t != null && !t.Finite;
      }
    }
    public bool IsISetType {
      get {
        var t = NormalizeExpand() as SetType;
        return t != null && !t.Finite;
      }
    }
    public NewtypeDecl AsNewtype {
      get {
        var udt = NormalizeExpand() as UserDefinedType;
        return udt == null ? null : udt.ResolvedClass as NewtypeDecl;
      }
    }
    public TypeSynonymDecl AsTypeSynonym {
      get {
        var udt = this as UserDefinedType;  // note, it is important to use 'this' here, not 'this.NormalizeExpand()'
        if (udt == null) {
          return null;
        } else {
          return udt.ResolvedClass as TypeSynonymDecl;
        }
      }
    }
    public RedirectingTypeDecl AsRedirectingType {
      get {
        var udt = this as UserDefinedType;  // Note, it is important to use 'this' here, not 'this.NormalizeExpand()'.  This property getter is intended to be used during resolution, or with care thereafter.
        if (udt == null) {
          return null;
        } else {
          return (RedirectingTypeDecl)(udt.ResolvedClass as TypeSynonymDecl) ?? udt.ResolvedClass as NewtypeDecl;
        }
      }
    }
    public bool IsDatatype {
      get {
        return AsDatatype != null;
      }
    }
    public DatatypeDecl AsDatatype {
      get {
        var udt = NormalizeExpand() as UserDefinedType;
        if (udt == null) {
          return null;
        } else {
          return udt.ResolvedClass as DatatypeDecl;
        }
      }
    }
    public bool IsIndDatatype {
      get {
        return AsIndDatatype != null;
      }
    }
    public IndDatatypeDecl AsIndDatatype {
      get {
        var udt = NormalizeExpand() as UserDefinedType;
        if (udt == null) {
          return null;
        } else {
          return udt.ResolvedClass as IndDatatypeDecl;
        }
      }
    }
    public bool IsCoDatatype {
      get {
        return AsCoDatatype != null;
      }
    }
    public CoDatatypeDecl AsCoDatatype {
      get {
        var udt = NormalizeExpand() as UserDefinedType;
        if (udt == null) {
          return null;
        } else {
          return udt.ResolvedClass as CoDatatypeDecl;
        }
      }
    }
    public bool InvolvesCoDatatype {
      get {
        return IsCoDatatype;  // TODO: should really check structure of the type recursively
      }
    }
    public bool IsTypeParameter {
      get {
        return AsTypeParameter != null;
      }
    }
    public TypeParameter AsTypeParameter {
      get {
        var ct = NormalizeExpand() as UserDefinedType;
        return ct == null ? null : ct.ResolvedParam;
      }
    }
    public bool IsOpaqueSynonym {
      get {
        var t = NormalizeExpand() as UserDefinedType;
        return t != null && t.ResolvedClass is TypeSynonymDecl;
      }
    }
    public virtual bool SupportsEquality {
      get {
        return true;
      }
    }

    /// <summary>
    /// Returns true if it is known how to meaningfully compare the type's inhabitants.
    /// </summary>
    public bool IsOrdered {
      get {
        return !IsTypeParameter && !IsCoDatatype && !IsArrowType && !IsIMapType && !IsISetType;
      }
    }

    /// <summary>
    /// Returns "true" iff "sub" is a subtype of "super".
    /// </summary>
    public static bool IsSupertype(Type super, Type sub) {
      Contract.Requires(super != null);
      Contract.Requires(sub != null);
      super = super.NormalizeExpand();
      sub = sub.NormalizeExpand();
      if (super.IsBoolType || super.IsCharType || super.IsNumericBased() || super.IsTypeParameter || super is TypeProxy) {
        return super.Equals(sub);
      } else if (super is IntVarietiesSupertype) {
        return sub.IsNumericBased(NumericPersuation.Int) || sub.IsBitVectorType;
      } else if (super is RealVarietiesSupertype) {
        return sub.IsNumericBased(NumericPersuation.Real);
      } else if (super is SetType) {
        var aa = (SetType)super;
        var bb = sub as SetType;
        // sets are co-variant in their argument type
        return bb != null && aa.Finite == bb.Finite && IsSupertype(super.TypeArgs[0], sub.TypeArgs[0]);
      } else if (super is MultiSetType) {
        var aa = (MultiSetType)super;
        var bb = sub as MultiSetType;
        // multisets are co-variant in their argument type
        return bb != null && IsSupertype(super.TypeArgs[0], sub.TypeArgs[0]);
      } else if (super is SeqType) {
        var aa = (SeqType)super;
        var bb = sub as SeqType;
        // sequences are co-variant in their argument type
        return bb != null && IsSupertype(super.TypeArgs[0], sub.TypeArgs[0]);
      } else if (super is MapType) {
        var aa = (MapType)super;
        var bb = sub as MapType;
        // maps are co-variant in both argument types
        return bb != null && aa.Finite == bb.Finite && IsSupertype(super.TypeArgs[0], sub.TypeArgs[0]) && IsSupertype(super.TypeArgs[1], sub.TypeArgs[1]);
      } else if (super.IsDatatype) {
        var aa = super.AsDatatype;
        if (aa != sub.AsDatatype) {
          return false;
        }
        Contract.Assert(super.TypeArgs.Count == sub.TypeArgs.Count);
        for (int i = 0; i < super.TypeArgs.Count; i++) {
          if (!IsSupertype(super.TypeArgs[i], sub.TypeArgs[i])) {  // datatypes are co-variant in their argument types
            return false;
          }
        }
        return true;
      } else if (super.AsArrowType != null) {
        var aa = super.AsArrowType;
        var bb = sub.AsArrowType;
        if (bb == null || aa.Arity != bb.Arity) {
          return false;
        }
        int n = aa.Arity;
        Contract.Assert(super.TypeArgs.Count == n + 1);
        Contract.Assert(sub.TypeArgs.Count == n + 1);
        for (int i = 0; i < n; i++) {
          if (!IsSupertype(sub.TypeArgs[i], super.TypeArgs[i])) {  // arrow types are contra-variant in the argument types
            return false;
          }
        }
        return IsSupertype(super.TypeArgs[n], sub.TypeArgs[n]);  // arrow types are co-variant in the result type
      } else if (super is ObjectType) {
        return sub.IsRefType;
      } else if (sub is ObjectType) {
        return false;
      } else {
        // "a" is a class, trait, or opaque type
        var aa = ((UserDefinedType)super).ResolvedClass;
        Contract.Assert(aa != null);
        if (!(sub is UserDefinedType)) {
          return false;
        }
        var bb = ((UserDefinedType)sub).ResolvedClass;
        if (aa == bb) {
          Contract.Assert(super.TypeArgs.Count == sub.TypeArgs.Count);
          for (int i = 0; i < super.TypeArgs.Count; i++) {
            if (!super.TypeArgs[i].Equals(sub.TypeArgs[i])) {  // type arguments of classes, traits, and opaque types are invariant
              return false;
            }
          }
          return true;
        } else if (bb is ClassDecl && ((ClassDecl)bb).DerivesFrom(aa)) {
          Contract.Assert(aa is TraitDecl && super.TypeArgs.Count == 0);
          return true;
        } else {
          return false;
        }
      }
    }

    /// <summary>
    /// Returns "true" iff the head symbols of "sub" can be a subtype of the head symbol of "super".
    /// </summary>
    public static bool IsHeadSupertype(Type super, Type sub) {
      Contract.Requires(super != null && !(super is TypeProxy) && !(super is ArtificialType));
      Contract.Requires(sub != null && !(sub is TypeProxy) && !(sub is ArtificialType));
      if (super.IsBoolType || super.IsCharType || super.IsNumericBased() || super.IsTypeParameter) {
        return super.Equals(sub);
      } else if (super is SetType) {
        var aa = (SetType)super;
        var bb = sub as SetType;
        return bb != null && aa.Finite == bb.Finite;
      } else if (super is MultiSetType) {
        return sub is MultiSetType;
      } else if (super is SeqType) {
        return sub is SeqType;
      } else if (super is MapType) {
        var aa = (MapType)super;
        var bb = sub as MapType;
        // maps are co-variant in both argument types
        return bb != null && aa.Finite == bb.Finite;
      } else if (super.IsDatatype) {
        return super.AsDatatype == sub.AsDatatype;
      } else if (super.AsArrowType != null) {
        var aa = super.AsArrowType;
        var bb = sub.AsArrowType;
        return bb != null && aa.Arity == bb.Arity;
      } else if (super is ObjectType) {
        return sub.IsRefType;
      } else if (sub is ObjectType) {
        return false;
      } else {
        // "a" is a class, trait, or opaque type
        var aa = ((UserDefinedType)super).ResolvedClass;
        Contract.Assert(aa != null);
        if (!(sub is UserDefinedType)) {
          return false;
        }
        var bb = ((UserDefinedType)sub).ResolvedClass;
        if (aa == bb) {
          return true;
        } else if (bb is ClassDecl && ((ClassDecl)bb).DerivesFrom(aa)) {
          Contract.Assert(aa is TraitDecl && super.TypeArgs.Count == 0);
          return true;
        } else {
          return false;
        }
      }
    }

    public static Type HeadWithProxyArgs(Type t) {
      Contract.Requires(t != null);
      Contract.Requires(!(t is TypeProxy));
      if (t.TypeArgs.Count == 0) {
        return t;
      } else if (t is SetType) {
        var s = (SetType)t;
        return new SetType(s.Finite, new InferredTypeProxy());
      } else if (t is MultiSetType) {
        return new MultiSetType(new InferredTypeProxy());
      } else if (t is SeqType) {
        return new SeqType(new InferredTypeProxy());
      } else if (t is MapType) {
        var s = (MapType)t;
        return new MapType(s.Finite, new InferredTypeProxy(), new InferredTypeProxy());
      } else if (t is ArrowType) {
        var s = (ArrowType)t;
        var args = s.TypeArgs.ConvertAll(_ => (Type)new InferredTypeProxy());
        return new ArrowType(s.tok, (ArrowTypeDecl)s.ResolvedClass, args);
      } else {
        var s = (UserDefinedType)t;
        var args = s.TypeArgs.ConvertAll(_ => (Type)new InferredTypeProxy());
        return new UserDefinedType(s.tok, s.Name, s.ResolvedClass, args);
      }
    }

    /// <summary>
    /// For each i, computes some combination of a[i] and b[i], according to direction[i].
    /// For a negative direction, computes Meet(a[i], b[i]), provided this meet exists.
    /// For a zero direction, uses a[i], provided a[i] and b[i] are equal.
    /// For a positive direction, computes Join(a[i], b[i]), provided this join exists.
    /// Returns null if any operation fails.
    /// </summary>
    public static List<Type> ComputeExtrema(List<int> directions, List<Type> a, List<Type> b) {
      Contract.Requires(directions != null);
      Contract.Requires(a != null);
      Contract.Requires(b != null);
      Contract.Requires(directions.Count == a.Count);
      Contract.Requires(directions.Count == b.Count);
      var n = directions.Count;
      var r = new List<Type>(n);
      for (int i = 0; i < n; i++) {
        if (directions[i] == 0) {
          if (a[i].Equals(b[i])) {
            r.Add(a[i]);
          } else {
            return null;
          }
        } else {
          var t = directions[i] < 0 ? Meet(a[i], b[i]) : Join(a[i], b[i]);
          if (t == null) {
            return null;
          }
          r.Add(t);
        }
      }
      return r;
    }

    /// <summary>
    /// Does a best-effort to compute the meet of "a" and "b", returning "null" if not successful.
    /// </summary>
    public static Type Meet(Type a, Type b) {
      Contract.Requires(a != null);
      Contract.Requires(b != null);
      a = a.NormalizeExpand();
      b = b.NormalizeExpand();
      if (a.IsBoolType || a.IsCharType || a.IsTypeParameter || a is TypeProxy) {
        return a.Equals(b) ? a : null;
      } else if (a.IsNumericBased()) {
        // Note, for meet, we choose not to step down to IntVarietiesSupertype or RealVarietiesSupertype
        return a.Equals(b) ? a : null;
      } else if (a is SetType) {
        var aa = (SetType)a;
        var bb = b as SetType;
        if (bb == null || aa.Finite != bb.Finite) {
          return null;
        }
        // sets are co-variant in their argument type
        var typeArg = Meet(a.TypeArgs[0], b.TypeArgs[0]);
        return typeArg == null ? null : new SetType(aa.Finite, typeArg);
      } else if (a is MultiSetType) {
        var aa = (MultiSetType)a;
        var bb = b as MultiSetType;
        if (bb == null) {
          return null;
        }
        // multisets are co-variant in their argument type
        var typeArg = Meet(a.TypeArgs[0], b.TypeArgs[0]);
        return typeArg == null ? null : new MultiSetType(typeArg);
      } else if (a is SeqType) {
        var aa = (SeqType)a;
        var bb = b as SeqType;
        if (bb == null) {
          return null;
        }
        // sequences are co-variant in their argument type
        var typeArg = Meet(a.TypeArgs[0], b.TypeArgs[0]);
        return typeArg == null ? null : new SeqType(typeArg);
      } else if (a is MapType) {
        var aa = (MapType)a;
        var bb = b as MapType;
        if (bb == null || aa.Finite != bb.Finite) {
          return null;
        }
        // maps are co-variant in both argument types
        var typeArgDomain = Meet(a.TypeArgs[0], b.TypeArgs[0]);
        var typeArgRange = Meet(a.TypeArgs[1], b.TypeArgs[1]);
        return typeArgDomain == null || typeArgRange == null ? null : new MapType(aa.Finite, typeArgDomain, typeArgRange);
      } else if (a.IsDatatype) {
        var aa = a.AsDatatype;
        if (aa != b.AsDatatype) {
          return null;
        }
        if (a.Equals(b)) {  // optimization for a special case, which applies for example when there are no arguments or when the types happen to be the same
          return a;
        }
        Contract.Assert(a.TypeArgs.Count == b.TypeArgs.Count);
        var n = a.TypeArgs.Count;
        var directions = new List<int>();
        for (int i = 0; i < n; i++) {
          directions.Add(-1);  // datatypes are co-variant in their argument types, so compute meets
        }
        var typeArgs = ComputeExtrema(directions, a.TypeArgs, b.TypeArgs);
        if (typeArgs == null) {
          return null;
        }
        var udf = (UserDefinedType)a;
        return new UserDefinedType(udf.tok, udf.Name, aa, typeArgs);
      } else if (a.AsArrowType != null) {
        var aa = a.AsArrowType;
        var bb = b.AsArrowType;
        if (bb == null || aa.Arity != bb.Arity) {
          return null;
        }
        int n = aa.Arity;
        Contract.Assert(a.TypeArgs.Count == n + 1);
        Contract.Assert(b.TypeArgs.Count == n + 1);
        Contract.Assert(((ArrowType)a).ResolvedClass == ((ArrowType)b).ResolvedClass);
        var directions = new List<int>();
        for (int i = 0; i < n; i++) {
          directions.Add(-1);  // arrow types are contra-variant in the argument types, so compute joins of these
        }
        directions.Add(1);  // arrow types are co-variant in the result type, so compute the meet of these
        var typeArgs = ComputeExtrema(directions, a.TypeArgs, b.TypeArgs);
        if (typeArgs == null) {
          return null;
        }
        var arr = (ArrowType)aa;
        return new ArrowType(arr.tok, (ArrowTypeDecl)arr.ResolvedClass, typeArgs);
      } else if (b is ObjectType) {
        return a.IsRefType ? b : null;
      } else if (a is ObjectType) {
        return b.IsRefType ? a : null;
      } else {
        // "a" is a class, trait, or opaque type
        var aa = ((UserDefinedType)a).ResolvedClass;
        Contract.Assert(aa != null);
        if (!(b is UserDefinedType)) {
          return null;
        }
        var bb = ((UserDefinedType)b).ResolvedClass;
        if (a.Equals(b)) {  // optimization for a special case, which applies for example when there are no arguments or when the types happen to be the same
          return a;
        } else if (aa == bb) {
          var n = a.TypeArgs.Count;
          Contract.Assert(a.TypeArgs.Count == b.TypeArgs.Count);
          var directions = new List<int>();
          for (int i = 0; i < n; i++) {
            directions.Add(0);  // type arguments of classes, traits, and opaque types are invariant
          }
          var typeArgs = ComputeExtrema(directions, a.TypeArgs, b.TypeArgs);
          if (typeArgs == null) {
            return null;
          }
          var udf = (UserDefinedType)a;
          return new UserDefinedType(udf.tok, udf.Name, aa, typeArgs);
        } else if (aa is ClassDecl && bb is ClassDecl) {
          var A = (ClassDecl)aa;
          var B = (ClassDecl)bb;
          // Here are the assumptions about the type system that the rest of this code depends on:
          Contract.Assert(!(A is TraitDecl) || (A.TypeArgs.Count == 0 && ((TraitDecl)A).TraitsTyp.Count == 0));
          Contract.Assert(!(B is TraitDecl) || (B.TypeArgs.Count == 0 && ((TraitDecl)B).TraitsTyp.Count == 0));
          if (A.DerivesFrom(B)) {
            return b;
          } else if (B.DerivesFrom(A)) {
            return a;
          } else if (A is TraitDecl || B is TraitDecl) {
            return new ObjectType();
          }
          // A and B are classes. They always have object as a common supertype, but they may also both be extending some other
          // trait.  If such a trait is unique, pick it. (Unfortunately, this makes the meet operation not associative.)
          var commonTraits = new List<Type>();
          foreach (var at in A.TraitsTyp) {
            if (B.TraitsTyp.Exists(bt => at.Equals(bt))) {
              commonTraits.Add(at);
            }
          }
          if (commonTraits.Count == 1) {
            return commonTraits[0];
          } else {
            // the unfortunate part is when commonTraits.Count > 1 here :(
            return new ObjectType();
          }
        } else {
          return null;
        }
      }
    }

    /// <summary>
    /// Does a best-effort to compute the join of "a" and "b", returning "null" if not successful.
    /// </summary>
    public static Type Join(Type a, Type b) {
      Contract.Requires(a != null);
      Contract.Requires(b != null);
      a = a.NormalizeExpand();
      b = b.NormalizeExpand();
      if (a.IsBoolType || a.IsCharType || a.IsTypeParameter || a is TypeProxy) {
        return a.Equals(b) ? a : null;
      } else if (a is IntVarietiesSupertype) {
        return b is IntVarietiesSupertype || b.IsNumericBased(NumericPersuation.Int) || b.IsBitVectorType ? b : null;
      } else if (b is IntVarietiesSupertype) {
        return a.IsNumericBased(NumericPersuation.Int) ? a : null;
      } else if (a is RealVarietiesSupertype) {
        return b is RealVarietiesSupertype || b.IsNumericBased(NumericPersuation.Real) ? b : null;
      } else if (b is RealVarietiesSupertype) {
        return a.IsNumericBased(NumericPersuation.Real) ? a : null;
      } else if (a.IsNumericBased()) {
        return a.Equals(b) ? a : null;
      } else if (a is SetType) {
        var aa = (SetType)a;
        var bb = b as SetType;
        if (bb == null || aa.Finite != bb.Finite) {
          return null;
        }
        // sets are co-variant in their argument type
        var typeArg = Join(a.TypeArgs[0], b.TypeArgs[0]);
        return typeArg == null ? null : new SetType(aa.Finite, typeArg);
      } else if (a is MultiSetType) {
        var aa = (MultiSetType)a;
        var bb = b as MultiSetType;
        if (bb == null) {
          return null;
        }
        // multisets are co-variant in their argument type
        var typeArg = Join(a.TypeArgs[0], b.TypeArgs[0]);
        return typeArg == null ? null : new MultiSetType(typeArg);
      } else if (a is SeqType) {
        var aa = (SeqType)a;
        var bb = b as SeqType;
        if (bb == null) {
          return null;
        }
        // sequences are co-variant in their argument type
        var typeArg = Join(a.TypeArgs[0], b.TypeArgs[0]);
        return typeArg == null ? null : new SeqType(typeArg);
      } else if (a is MapType) {
        var aa = (MapType)a;
        var bb = b as MapType;
        if (bb == null || aa.Finite != bb.Finite) {
          return null;
        }
        // maps are co-variant in both argument types
        var typeArgDomain = Join(a.TypeArgs[0], b.TypeArgs[0]);
        var typeArgRange = Join(a.TypeArgs[1], b.TypeArgs[1]);
        return typeArgDomain == null || typeArgRange == null ? null : new MapType(aa.Finite, typeArgDomain, typeArgRange);
      } else if (a.IsDatatype) {
        var aa = a.AsDatatype;
        if (aa != b.AsDatatype) {
          return null;
        }
        if (a.Equals(b)) {  // optimization for a special case, which applies for example when there are no arguments or when the types happen to be the same
          return a;
        }
        Contract.Assert(a.TypeArgs.Count == b.TypeArgs.Count);
        var n = a.TypeArgs.Count;
        var directions = new List<int>();
        for (int i = 0; i < n; i++) {
          directions.Add(1);  // datatypes are co-variant in their argument types, so compute joins
        }
        var typeArgs = ComputeExtrema(directions, a.TypeArgs, b.TypeArgs);
        if (typeArgs == null) {
          return null;
        }
        var udf = (UserDefinedType)a;
        return new UserDefinedType(udf.tok, udf.Name, aa, typeArgs);
      } else if (a.AsArrowType != null) {
        var aa = a.AsArrowType;
        var bb = b.AsArrowType;
        if (bb == null || aa.Arity != bb.Arity) {
          return null;
        }
        int n = aa.Arity;
        Contract.Assert(a.TypeArgs.Count == n + 1);
        Contract.Assert(b.TypeArgs.Count == n + 1);
        Contract.Assert(((ArrowType)a).ResolvedClass == ((ArrowType)b).ResolvedClass);
        var directions = new List<int>();
        for (int i = 0; i < n; i++) {
          directions.Add(1);  // arrow types are contra-variant in the argument types, so compute meets of these
        }
        directions.Add(-1);  // arrow types are co-variant in the result type, so compute the join of these
        var typeArgs = ComputeExtrema(directions, a.TypeArgs, b.TypeArgs);
        if (typeArgs == null) {
          return null;
        }
        var arr = (ArrowType)aa;
        return new ArrowType(arr.tok, (ArrowTypeDecl)arr.ResolvedClass, typeArgs);
      } else if (b is ObjectType) {
        return a.IsRefType ? a : null;
      } else if (a is ObjectType) {
        return b.IsRefType ? b : null;
      } else {
        // "a" is a class, trait, or opaque type
        var aa = ((UserDefinedType)a).ResolvedClass;
        Contract.Assert(aa != null);
        if (!(b is UserDefinedType)) {
          return null;
        }
        var bb = ((UserDefinedType)b).ResolvedClass;
        if (a.Equals(b)) {  // optimization for a special case, which applies for example when there are no arguments or when the types happen to be the same
          return a;
        } else if (aa == bb) {
          var n = a.TypeArgs.Count;
          Contract.Assert(a.TypeArgs.Count == b.TypeArgs.Count);
          var directions = new List<int>();
          for (int i = 0; i < n; i++) {
            directions.Add(0);  // type arguments of classes, traits, and opaque types are invariant
          }
          var typeArgs = ComputeExtrema(directions, a.TypeArgs, b.TypeArgs);
          if (typeArgs == null) {
            return null;
          }
          var udf = (UserDefinedType)a;
          return new UserDefinedType(udf.tok, udf.Name, aa, typeArgs);
        } else if (aa is ClassDecl && ((ClassDecl)aa).DerivesFrom(bb)) {
          Contract.Assert(bb is TraitDecl && b.TypeArgs.Count == 0);
          return a;
        } else if (bb is ClassDecl && ((ClassDecl)bb).DerivesFrom(aa)) {
          Contract.Assert(aa is TraitDecl && a.TypeArgs.Count == 0);
          return b;
        } else {
          return null;
        }
      }
    }

    public void ForeachTypeComponent(Action<Type> action) {
      action(this);
      TypeArgs.ForEach(x => x.ForeachTypeComponent(action));
    }
  }

  /// <summary>
  /// An ArtificialType is only used during type checking. It should never be assigned as the type of any expression.
  /// </summary>
  public abstract class ArtificialType : Type
  {
    public override bool PossiblyEquals_W(Type that) {
      return Equals(that);
    }
    public override bool IsSupertypeOf_WithSubsetTypes(Type that) {
      return Equals(that);
    }
  }
  /// <summary>
  /// The type "IntVarietiesSupertype" is used to denote a decimal-less number type, namely an int-based type
  /// or a bitvector type.
  /// </summary>
  public class IntVarietiesSupertype : ArtificialType
  {
    [Pure]
    public override string TypeName(ModuleDefinition context, bool parseAble) {
      return "int";
    }
    public override bool Equals(Type that) {
      return that is IntVarietiesSupertype;
    }
  }
  public class RealVarietiesSupertype : ArtificialType
  {
    [Pure]
    public override string TypeName(ModuleDefinition context, bool parseAble) {
      return "real";
    }
    public override bool Equals(Type that) {
      return that is RealVarietiesSupertype;
    }
  }

  /// <summary>
  /// An ArtificialType is only used during type checking. It should never be assigned as the type of any expression.
  /// </summary>
  public abstract class ArtificialType : Type
  {
    public override bool PossiblyEquals_W(Type that) {
      return Equals(that);
    }
  }
  /// <summary>
  /// The type "IntVarietiesSupertype" is used to denote a decimal-less number type, namely an int-based type
  /// or a bitvector type.
  /// </summary>
  public class IntVarietiesSupertype : ArtificialType
  {
    [Pure]
    public override string TypeName(ModuleDefinition context, bool parseAble) {
      return "int";
    }
    public override bool Equals(Type that) {
      return that is IntVarietiesSupertype;
    }
  }
  public class RealVarietiesSupertype : ArtificialType
  {
    [Pure]
    public override string TypeName(ModuleDefinition context, bool parseAble) {
      return "real";
    }
    public override bool Equals(Type that) {
      return that is RealVarietiesSupertype;
    }
  }

  /// <summary>
  /// A NonProxy type is a fully constrained type.  It may contain members.
  /// </summary>
  public abstract class NonProxyType : Type
  {
  }

  public abstract class BasicType : NonProxyType
  {
    public override bool PossiblyEquals_W(Type that) {
      return Equals(that);
    }
    public override bool IsSupertypeOf_WithSubsetTypes(Type that) {
      return Equals(that);
    }
  }

  public class BoolType : BasicType {
    [Pure]
    public override string TypeName(ModuleDefinition context, bool parseAble) {
      return "bool";
    }
    public override bool Equals(Type that) {
      return that.IsBoolType;
    }
  }

  public class CharType : BasicType
  {
    [Pure]
    public override string TypeName(ModuleDefinition context, bool parseAble) {
      return "char";
    }
    public override bool Equals(Type that) {
      return that.IsCharType;
    }
  }

  public class IntType : BasicType
  {
    [Pure]
    public override string TypeName(ModuleDefinition context, bool parseAble) {
      return "int";
    }
    public override bool Equals(Type that) {
      return that.IsIntegerType;
    }
    public override bool IsSupertypeOf_WithSubsetTypes(Type that) {
      return that.IsIntegerType;
    }
  }

  public class RealType : BasicType {
    [Pure]
    public override string TypeName(ModuleDefinition context, bool parseAble) {
      return "real";
    }
    public override bool Equals(Type that) {
      return that.IsRealType;
    }
  }

  public class BitvectorType : BasicType
  {
    public readonly int Width;
    public readonly NativeType NativeType;
    public BitvectorType(int width)
      : base() {
      Contract.Requires(0 <= width);
      Width = width;
      foreach (var nativeType in Resolver.NativeTypes) {
        if (width <= nativeType.Bitwidth) {
          NativeType = nativeType;
          break;
        }
      }
    }
    [Pure]
    public override string TypeName(ModuleDefinition context, bool parseAble) {
      return "bv" + Width;
    }
    public override bool Equals(Type that) {
      var bv = that.NormalizeExpand() as BitvectorType;
      return bv != null && bv.Width == Width;
    }
  }

  public class BitvectorType : BasicType
  {
    public readonly int Width;
    public readonly NativeType NativeType;
    public BitvectorType(int width)
      : base() {
      Contract.Requires(0 <= width);
      Width = width;
      foreach (var nativeType in Resolver.NativeTypes) {
        if (width <= nativeType.Bitwidth) {
          NativeType = nativeType;
          break;
        }
      }
    }
    [Pure]
    public override string TypeName(ModuleDefinition context, bool parseAble) {
      return "bv" + Width;
    }
    public override bool Equals(Type that) {
      var bv = that.NormalizeExpand() as BitvectorType;
      return bv != null && bv.Width == Width;
    }
  }

  public class ObjectType : BasicType
  {
    [Pure]
    public override string TypeName(ModuleDefinition context, bool parseAble) {
      return "object";
    }
    public override bool Equals(Type that) {
      return that.NormalizeExpand() is ObjectType;
    }
    public override bool IsSupertypeOf_WithSubsetTypes(Type that) {
      return that.IsRefType;
    }
  }

  public class ArrowType : UserDefinedType
  {
    public List<Type> Args {
      get { return TypeArgs.GetRange(0, Arity); }
    }

    public Type Result {
      get { return TypeArgs[Arity]; }
    }

    public int Arity {
      get { return TypeArgs.Count - 1; }
    }

    /// <summary>
    /// Constructs a(n unresolved) arrow type.
    /// </summary>
    public ArrowType(IToken tok, List<Type> args, Type result)
      :  base(tok, ArrowTypeName(args.Count), Util.Snoc(args, result)) {
      Contract.Requires(tok != null);
      Contract.Requires(args != null);
      Contract.Requires(result != null);
    }
    /// <summary>
    /// Constructs and returns a resolved arrow type.
    /// </summary>
    public ArrowType(IToken tok, List<Type> args, Type result, ModuleDefinition systemModule)
      : this(tok, args, result) {
      Contract.Requires(tok != null);
      Contract.Requires(args != null);
      Contract.Requires(result != null);
      Contract.Requires(systemModule != null);
      ResolvedClass = systemModule.TopLevelDecls.Find(d => d.Name == Name);
      Contract.Assume(ResolvedClass != null);
    }
    /// <summary>
    /// Constructs and returns a resolved arrow type.
    /// </summary>
    public ArrowType(IToken tok, ArrowTypeDecl atd, List<Type> typeArgsAndResult)
      : base(tok, ArrowTypeName(atd.Arity), atd, typeArgsAndResult) {
      Contract.Requires(tok != null);
      Contract.Requires(atd != null);
      Contract.Requires(typeArgsAndResult != null);
      Contract.Requires(typeArgsAndResult.Count == atd.Arity + 1);
    }

    public const string Arrow_FullCompileName = "Func";  // this is the same for all arities
    public override string FullCompileName {
      get { return Arrow_FullCompileName; }
    }

    public static string ArrowTypeName(int arity) {
      return "_#Func" + arity;
    }

    [Pure]
    public static bool IsArrowTypeName(string s) {
      return s.StartsWith("_#Func");
    }

    public override string TypeName(ModuleDefinition context, bool parseAble) {
      var domainNeedsParens = false;
      if (Arity != 1) {
        // 0 or 2-or-more arguments:  need parentheses
        domainNeedsParens = true;
      } else {
        var arg = Args[0].Normalize();  // note, we do Normalize(), not NormalizeExpand(), since the TypeName will use any synonym
        if (arg is ArrowType) {
          // arrows are right associative, so we need parentheses around the domain type
          domainNeedsParens = true;
        } else {
          // if the domain type consists of a single tuple type, then an extra set of parentheses is needed
          // Note, we do NOT call .AsDatatype or .AsIndDatatype here, because those calls will do a NormalizeExpand().  Instead, we do the check manually.
          var udt = arg as UserDefinedType;
          if (udt != null && udt.ResolvedClass is TupleTypeDecl) {
            domainNeedsParens = true;
          }
        }
      }
      string s = "";
      if (domainNeedsParens) { s += "("; }
      s += Util.Comma(Args, arg => arg.TypeName(context, parseAble));
      if (domainNeedsParens) { s += ")"; }
      s += " -> ";
      s += Result.TypeName(context, parseAble);
      return s;
    }

    public override bool SupportsEquality {
      get {
        return false;
      }
    }
  }

  public abstract class CollectionType : NonProxyType
  {
    public abstract string CollectionTypeName { get; }
    public override string TypeName(ModuleDefinition context, bool parseAble) {
      Contract.Ensures(Contract.Result<string>() != null);
      var targs = HasTypeArg() ? this.TypeArgsToString(context, parseAble) : "";
      return CollectionTypeName + targs;
    }
    public Type Arg {
      get {
        Contract.Ensures(Contract.Result<Type>() != null);  // this is true only after "arg" has really been set (i.e., it follows from the precondition)
        Contract.Assume(arg != null);  // This is really a precondition.  Don't call Arg until "arg" has been set.
        return arg;
      }
    }  // denotes the Domain type for a Map
    private Type arg;
    // The following methods, HasTypeArg and SetTypeArg/SetTypeArgs, are to be called during resolution to make sure that "arg" becomes set.
    public bool HasTypeArg() {
      return arg != null;
    }
    public void SetTypeArg(Type arg) {
      Contract.Requires(arg != null);
      Contract.Requires(1 <= this.TypeArgs.Count);  // this is actually an invariant of all collection types
      Contract.Assume(this.arg == null);  // Can only set it once.  This is really a precondition.
      this.arg = arg;
      this.TypeArgs[0] = arg;
    }
    public virtual void SetTypeArgs(Type arg, Type other) {
      Contract.Requires(arg != null);
      Contract.Requires(other != null);
      Contract.Requires(this.TypeArgs.Count == 2);
      Contract.Assume(this.arg == null);  // Can only set it once.  This is really a precondition.
      this.arg = arg;
      this.TypeArgs[0] = arg;
      this.TypeArgs[1] = other;
    }
    [ContractInvariantMethod]
    void ObjectInvariant() {
      // Contract.Invariant(Contract.ForAll(TypeArgs, tp => tp != null));
      // After resolution, the following is invariant:  Contract.Invariant(Arg != null);
      // However, it may not be true until then.
    }
    /// <summary>
    /// This constructor is a collection types with 1 type argument
    /// </summary>
    protected CollectionType(Type arg) {
      this.arg = arg;
      this.TypeArgs = new List<Type> { arg };
    }
    /// <summary>
    /// This constructor is a collection types with 2 type arguments
    /// </summary>
    protected CollectionType(Type arg, Type other) {
      this.arg = arg;
      this.TypeArgs = new List<Type> { arg, other };
    }
    public override bool SupportsEquality {
      get {
        // Note that all collection types support equality. There is, however, a requirement (checked during resolution)
        // that the argument types of collections support equality.
        return true;
      }
    }
  }

  public class SetType : CollectionType {
    private bool finite;

    public bool Finite {
      get { return finite; }
      set { finite = value; }
    }

    public SetType(bool finite, Type arg) : base(arg) {
      this.finite = finite;
    }
    public override string CollectionTypeName { get { return finite ? "set" : "iset"; } }
    [Pure]
    public override bool Equals(Type that) {
      var t = that.NormalizeExpand() as SetType;
      return t != null && Finite == t.Finite && Arg.Equals(t.Arg);
    }
    public override bool IsSupertypeOf_WithSubsetTypes(Type that) {
      var t = that.NormalizeExpandKeepConstraints() as SetType;
      return t != null && Finite == t.Finite && Arg.IsSupertypeOf_WithSubsetTypes(t.Arg);
    }
    public override bool PossiblyEquals_W(Type that) {
      var t = that as SetType;
      return t != null && Finite == t.Finite && Arg.PossiblyEquals(t.Arg);
    }
  }

  public class MultiSetType : CollectionType
  {
    public MultiSetType(Type arg) : base(arg) {
    }
    public override string CollectionTypeName { get { return "multiset"; } }
    public override bool Equals(Type that) {
      var t = that.NormalizeExpand() as MultiSetType;
      return t != null && Arg.Equals(t.Arg);
    }
    public override bool IsSupertypeOf_WithSubsetTypes(Type that) {
      var t = that.NormalizeExpandKeepConstraints() as MultiSetType;
      return t != null && Arg.IsSupertypeOf_WithSubsetTypes(t.Arg);
    }
    public override bool PossiblyEquals_W(Type that) {
      var t = that as MultiSetType;
      return t != null && Arg.PossiblyEquals(t.Arg);
    }
  }

  public class SeqType : CollectionType {
    public SeqType(Type arg) : base(arg) {
    }
    public override string CollectionTypeName { get { return "seq"; } }
    public override bool Equals(Type that) {
      var t = that.NormalizeExpand() as SeqType;
      return t != null && Arg.Equals(t.Arg);
    }
    public override bool IsSupertypeOf_WithSubsetTypes(Type that) {
      var t = that.NormalizeExpandKeepConstraints() as SeqType;
      return t != null && Arg.IsSupertypeOf_WithSubsetTypes(t.Arg);
    }
    public override bool PossiblyEquals_W(Type that) {
      var t = that as SeqType;
      return t != null && Arg.PossiblyEquals(t.Arg);
    }
  }
  public class MapType : CollectionType
  {
    public bool Finite {
      get { return finite; }
      set { finite = value; }
    }
    private bool finite;
    public Type Range {
      get { return range; }
    }
    private Type range;
    public override void SetTypeArgs(Type domain, Type range) {
      base.SetTypeArgs(domain, range);
      Contract.Assume(this.range == null);  // Can only set once.  This is really a precondition.
      this.range = range;
    }
    public MapType(bool finite, Type domain, Type range) : base(domain, range) {
      Contract.Requires((domain == null && range == null) || (domain != null && range != null));
      this.finite = finite;
      this.range = range;
    }
    public Type Domain {
      get { return Arg; }
    }
    public override string CollectionTypeName { get { return finite ? "map" : "imap"; } }
    [Pure]
    public override string TypeName(ModuleDefinition context, bool parseAble) {
      Contract.Ensures(Contract.Result<string>() != null);
      var targs = HasTypeArg() ? this.TypeArgsToString(context, parseAble) : "";
      return CollectionTypeName + targs;
    }
    public override bool Equals(Type that) {
      var t = that.NormalizeExpand() as MapType;
      return t != null && Finite == t.Finite && Arg.Equals(t.Arg) && Range.Equals(t.Range);
    }
    public override bool IsSupertypeOf_WithSubsetTypes(Type that) {
      var t = that.NormalizeExpandKeepConstraints() as MapType;
      return t != null && Finite == t.Finite && Arg.IsSupertypeOf_WithSubsetTypes(t.Arg) && Range.IsSupertypeOf_WithSubsetTypes(t.Range);
    }
    public override bool PossiblyEquals_W(Type that) {
      var t = that as MapType;
      return t != null && Finite == t.Finite && Arg.PossiblyEquals(t.Arg) && Range.PossiblyEquals(t.Range);
    }
  }

  public class UserDefinedType : NonProxyType
  {
    [ContractInvariantMethod]
    void ObjectInvariant() {
      Contract.Invariant(tok != null);
      Contract.Invariant(Name != null);
      Contract.Invariant(cce.NonNullElements(TypeArgs));
      Contract.Invariant(NamePath is NameSegment || NamePath is ExprDotName);
      Contract.Invariant(!ArrowType.IsArrowTypeName(Name) || this is ArrowType);
    }

    public readonly Expression NamePath;  // either NameSegment or ExprDotName (with the inner expression satisfying this same constraint)
    public readonly IToken tok;  // token of the Name
    public readonly string Name;
    [Rep]

    public string FullName {
      get {
        if (ResolvedClass != null && !ResolvedClass.Module.IsDefaultModule) {
          return ResolvedClass.Module.Name + "." + Name;
        } else {
          return Name;
        }
      }
    }

    string compileName;
    string CompileName {
      get {
        if (compileName == null) {
          compileName = NonglobalVariable.CompilerizeName(Name);
        }
        return compileName;
      }
    }
    public virtual string FullCompileName {
      get {
        if (ResolvedClass != null && !ResolvedClass.Module.IsDefaultModule) {
          return ResolvedClass.Module.CompileName + ".@" + ResolvedClass.CompileName;
        } else {
          return CompileName;
        }
      }
    }
    public string FullCompanionCompileName {
      get {
        Contract.Requires(ResolvedClass is TraitDecl);
          var m = ResolvedClass.Module;
          while (DafnyOptions.O.IronDafny && m.ClonedFrom != null) {
            m = m.ClonedFrom;
          }
        var s = m.IsDefaultModule ? "" : m.CompileName + ".";
        return s + "@_Companion_" + CompileName;
      }
    }

    public TopLevelDecl ResolvedClass;  // filled in by resolution, if Name denotes a class/datatype/iterator and TypeArgs match the type parameters of that class/datatype/iterator
    public TypeParameter ResolvedParam;  // filled in by resolution, if Name denotes an enclosing type parameter and TypeArgs is the empty list

    public UserDefinedType(IToken tok, string name, List<Type> optTypeArgs)
      : this(tok, new NameSegment(tok, name, optTypeArgs))
    {
      Contract.Requires(tok != null);
      Contract.Requires(name != null);
      Contract.Requires(optTypeArgs == null || optTypeArgs.Count > 0);  // this is what it means to be syntactically optional
    }

    public UserDefinedType(IToken tok, Expression namePath) {
      Contract.Requires(tok != null);
      Contract.Requires(namePath is NameSegment || namePath is ExprDotName);
      this.tok = tok;
      if (namePath is NameSegment) {
        var n = (NameSegment)namePath;
        this.Name = n.Name;
        this.TypeArgs = n.OptTypeArguments;
      } else {
        var n = (ExprDotName)namePath;
        this.Name = n.SuffixName;
        this.TypeArgs = n.OptTypeArguments;
      }
      if (this.TypeArgs == null) {
        this.TypeArgs = new List<Type>();  // TODO: is this really the thing to do?
      }
      this.NamePath = namePath;
    }

    /// <summary>
    /// Constructs a Type (in particular, a UserDefinedType) from a TopLevelDecl denoting a type declaration.  If
    /// the given declaration takes type parameters, these are filled as references to the formal type parameters
    /// themselves.  (Usually, this method is called when the type parameters in the result don't matter, other
    /// than that they need to be filled in, so as to make a properly resolved UserDefinedType.)
    /// </summary>
    public static UserDefinedType FromTopLevelDecl(IToken tok, TopLevelDecl cd) {
      Contract.Requires(tok != null);
      Contract.Requires(cd != null);
      Contract.Assert((cd is ArrowTypeDecl) == ArrowType.IsArrowTypeName(cd.Name));
      var args =  cd.TypeArgs.ConvertAll(tp => (Type)new UserDefinedType(tp));
      if (cd is ArrowTypeDecl) {
        return new ArrowType(tok, (ArrowTypeDecl)cd, args);
      } else {
        return new UserDefinedType(tok, cd.Name, cd, args);
      }
    }

    /// <summary>
    /// This constructor constructs a resolved class/datatype/iterator type
    /// </summary>
    public UserDefinedType(IToken tok, string name, TopLevelDecl cd, [Captured] List<Type> typeArgs) {
      Contract.Requires(tok != null);
      Contract.Requires(name != null);
      Contract.Requires(cd != null);
      Contract.Requires(cce.NonNullElements(typeArgs));
      Contract.Requires(cd.TypeArgs.Count == typeArgs.Count);
      this.tok = tok;
      this.Name = name;
      this.ResolvedClass = cd;
      this.TypeArgs = typeArgs;
      var ns = new NameSegment(tok, name, typeArgs.Count == 0 ? null : typeArgs);
      var r = new Resolver_IdentifierExpr(tok, cd, typeArgs);
      ns.ResolvedExpression = r;
      ns.Type = r.Type;
      this.NamePath = ns;
    }

    /// <summary>
    /// This constructor constructs a resolved type parameter
    /// </summary>
    public UserDefinedType(TypeParameter tp)
      : this(tp.tok, tp) {
      Contract.Requires(tp != null);
    }

    /// <summary>
    /// This constructor constructs a resolved type parameter (but shouldn't be called if "tp" denotes
    /// the .TheType of an opaque type -- use the (OpaqueType_AsParameter, OpaqueTypeDecl, List(Type))
    /// constructor for that).
    /// </summary>
    public UserDefinedType(IToken tok, TypeParameter tp) {
      Contract.Requires(tok != null);
      Contract.Requires(tp != null);
      Contract.Requires(!(tp is OpaqueType_AsParameter));
      this.tok = tok;
      this.Name = tp.Name;
      this.TypeArgs = new List<Type>();
      this.ResolvedParam = tp;
      var ns = new NameSegment(tok, tp.Name, null);
      var r = new Resolver_IdentifierExpr(tok, tp);
      ns.ResolvedExpression = r;
      ns.Type = r.Type;
      this.NamePath = ns;
    }

    /// <summary>
<<<<<<< HEAD
    /// Constructs a resolve type for an opaque type.
=======
    /// Constructs a resolved type for an opaque type.
>>>>>>> 6df61296
    /// </summary>
    public UserDefinedType(OpaqueType_AsParameter tp, OpaqueTypeDecl decl, List<Type> typeArgs) {
      Contract.Requires(tp != null);
      Contract.Requires(decl != null && decl.TheType == tp);
      Contract.Requires(typeArgs != null);
      this.tok = tp.tok;
      this.Name = tp.Name;
      this.ResolvedParam = tp;
      this.ResolvedClass = decl;
      this.TypeArgs = typeArgs;
      var ns = new NameSegment(tok, tp.Name, null);
      var r = new Resolver_IdentifierExpr(tok, tp);
      ns.ResolvedExpression = r;
      ns.Type = r.Type;
      this.NamePath = ns;
    }

    public override bool Equals(Type that) {
      var i = NormalizeExpand();
      if (i is UserDefinedType) {
        var ii = (UserDefinedType)i;
        var t = that.NormalizeExpand() as UserDefinedType;
        if (t == null || ii.ResolvedParam != t.ResolvedParam || ii.ResolvedClass != t.ResolvedClass || ii.TypeArgs.Count != t.TypeArgs.Count) {
          return false;
        } else {
          for (int j = 0; j < ii.TypeArgs.Count; j++) {
            if (!ii.TypeArgs[j].Equals(t.TypeArgs[j])) {
              return false;
            }
          }
          return true;
        }
      } else {
        return i.Equals(that);
      }
    }
    public override bool IsSupertypeOf_WithSubsetTypes(Type that) {
      var i = NormalizeExpandKeepConstraints();
      if (i is UserDefinedType) {
        var ii = (UserDefinedType)i;
        var t = that.NormalizeExpandKeepConstraints() as UserDefinedType;
        if (t == null || ii.ResolvedParam != t.ResolvedParam || ii.ResolvedClass != t.ResolvedClass || ii.TypeArgs.Count != t.TypeArgs.Count) {
          return false;
        } else {
          for (int j = 0; j < ii.TypeArgs.Count; j++) {
            var a0 = ii.TypeArgs[j];
            var a1 = t.TypeArgs[j];
            if (IsRefType) {
              // invariant
              if (!a0.IsSupertypeOf_WithSubsetTypes(a1) || !a1.IsSupertypeOf_WithSubsetTypes(a0)) {
                return false;
              }
            } else if (this is ArrowType && j < ii.TypeArgs.Count-1) {
              // contravariant
              if (!a1.IsSupertypeOf_WithSubsetTypes(a0)) {
                return false;
              }
            } else {
              // covariant
              if (!a0.IsSupertypeOf_WithSubsetTypes(a1)) {
                return false;
              }
            }
          }
          return true;
        }
      } else {
        return i.IsSupertypeOf_WithSubsetTypes(that);
      }
    }
    public override bool PossiblyEquals_W(Type that) {
      Contract.Assume(ResolvedParam == null);  // we get this assumption from the caller, PossiblyEquals
      var t = that as UserDefinedType;
      if (t != null && ResolvedClass != null && ResolvedClass == t.ResolvedClass) {
        for (int j = 0; j < TypeArgs.Count; j++) {
          if (!TypeArgs[j].PossiblyEquals(t.TypeArgs[j])) {
            return false;
          }
        }
        return true;
      }
      return false;
    }

    /// <summary>
    /// If type denotes a resolved class type, then return that class type.
    /// Otherwise, return null.
    /// </summary>
    public static UserDefinedType DenotesClass(Type type) {
      Contract.Requires(type != null);
      Contract.Ensures(Contract.Result<UserDefinedType>() == null || Contract.Result<UserDefinedType>().ResolvedClass is ClassDecl);
      type = type.NormalizeExpand();
      UserDefinedType ct = type as UserDefinedType;
      if (ct != null && ct.ResolvedClass is ClassDecl) {
        return ct;
      } else {
        return null;
      }
    }

    public static Type ArrayElementType(Type type) {
      Contract.Requires(type.IsArrayType);

      Contract.Requires(type != null);
      Contract.Ensures(Contract.Result<Type>() != null);

      UserDefinedType udt = DenotesClass(type);
      Contract.Assert(udt != null);
      Contract.Assert(udt.TypeArgs.Count == 1);  // holds true of all array types
      return udt.TypeArgs[0];
    }

    [Pure]
    public override string TypeName(ModuleDefinition context, bool parseAble) {
      Contract.Ensures(Contract.Result<string>() != null);
      if (BuiltIns.IsTupleTypeName(Name)) {
        return "(" + Util.Comma(",", TypeArgs, ty => ty.TypeName(context, parseAble)) + ")";
      } else {
#if TEST_TYPE_SYNONYM_TRANSPARENCY
        if (Name == "type#synonym#transparency#test" && ResolvedClass is TypeSynonymDecl) {
          return ((TypeSynonymDecl)ResolvedClass).Rhs.TypeName(context);
        }
#endif
        var s = Printer.ExprToString(NamePath);
        if (ResolvedClass != null) {
          var optionalTypeArgs = NamePath is NameSegment ? ((NameSegment)NamePath).OptTypeArguments : ((ExprDotName)NamePath).OptTypeArguments;
          if (optionalTypeArgs == null && TypeArgs != null && TypeArgs.Count != 0) {
            s += this.TypeArgsToString(context, parseAble);
          }
        }
        return s;
      }
    }

    public override bool SupportsEquality {
      get {
        if (ResolvedClass is ClassDecl || ResolvedClass is NewtypeDecl) {
          return true;
        } else if (ResolvedClass is CoDatatypeDecl) {
          return false;
        } else if (ResolvedClass is IndDatatypeDecl) {
          var dt = (IndDatatypeDecl)ResolvedClass;
          Contract.Assume(dt.EqualitySupport != IndDatatypeDecl.ES.NotYetComputed);
          if (dt.EqualitySupport == IndDatatypeDecl.ES.Never) {
            return false;
          }
          Contract.Assert(dt.TypeArgs.Count == TypeArgs.Count);
          var i = 0;
          foreach (var tp in dt.TypeArgs) {
            if (tp.NecessaryForEqualitySupportOfSurroundingInductiveDatatype && !TypeArgs[i].SupportsEquality) {
              return false;
            }
            i++;
          }
          return true;
        } else if (ResolvedClass is TypeSynonymDecl) {
          var t = (TypeSynonymDecl)ResolvedClass;
          return t.RhsWithArgument(TypeArgs).SupportsEquality;
        } else if (ResolvedParam != null) {
          return ResolvedParam.MustSupportEquality;
        }
        Contract.Assume(false);  // the SupportsEquality getter requires the Type to have been successfully resolved
        return true;
      }
    }
  }

  public abstract class TypeProxy : Type {
    public Type T;  // filled in during resolution
    public readonly List<Resolver.TypeConstraint> SupertypeConstraints = new List<Resolver.TypeConstraint>();
    public readonly List<Resolver.TypeConstraint> SubtypeConstraints = new List<Resolver.TypeConstraint>();
    public IEnumerable<Type> Supertypes {
      get {
        foreach (var c in SupertypeConstraints) {
          yield return c.Super.NormalizeExpand();
        }
      }
    }
    public void AddSupertype(Resolver.TypeConstraint c) {
      Contract.Requires(c != null);
      Contract.Requires(c.Sub == this);
      SupertypeConstraints.Add(c);
    }
    public IEnumerable<Type> Subtypes {
      get {
        foreach (var c in SubtypeConstraints) {
          yield return c.Sub.NormalizeExpand();
        }
      }
    }
    public void AddSubtype(Resolver.TypeConstraint c) {
      Contract.Requires(c != null);
      Contract.Requires(c.Super == this);
      SubtypeConstraints.Add(c);
    }

    public enum Family { Unknown, Bool, Char, IntLike, RealLike, BitVector, ValueType, Ref, Opaque }
    public Family family = Family.Unknown;
    public static Family GetFamily(Type t) {
      Contract.Ensures(Contract.Result<Family>() != Family.Unknown || t is TypeProxy || t is Resolver_IdentifierExpr.ResolverType);  // return Unknown ==> t is TypeProxy || t is ResolverType
      if (t.IsBoolType) {
        return Family.Bool;
      } else if (t.IsCharType) {
        return Family.Char;
      } else if (t.IsNumericBased(NumericPersuation.Int) || t is IntVarietiesSupertype) {
        return Family.IntLike;
      } else if (t.IsNumericBased(NumericPersuation.Real) || t is RealVarietiesSupertype) {
        return Family.RealLike;
      } else if (t.IsBitVectorType) {
        return Family.BitVector;
      } else if (t.AsCollectionType != null || t.AsArrowType != null || t.IsDatatype) {
        return Family.ValueType;
      } else if (t.IsRefType) {
        return Family.Ref;
<<<<<<< HEAD
      } else if (t.IsTypeParameter || t.IsOpaqueSynonym) {
=======
      } else if (t.IsTypeParameter) {
>>>>>>> 6df61296
        return Family.Opaque;
      } else if (t is TypeProxy) {
        return ((TypeProxy)t).family;
      } else {
        return Family.Unknown;
      }
    }

    internal TypeProxy() {
    }

#if DEBUG_PRINT
    static int _id = 0;
    int id = _id++;
#endif
    [Pure]
    public override string TypeName(ModuleDefinition context, bool parseAble) {
      Contract.Ensures(Contract.Result<string>() != null);
#if DEBUG_PRINT
      return T == null ? "?" + id : T.TypeName(context);
#else
      return T == null ? "?" : T.TypeName(context, parseAble);
#endif
    }
    public override bool SupportsEquality {
      get {
        if (T != null) {
          return T.SupportsEquality;
        } else {
          return base.SupportsEquality;
        }
      }
    }
    public override bool Equals(Type that) {
      var i = NormalizeExpand();
      if (i is TypeProxy) {
        var u = that.NormalizeExpand() as TypeProxy;
        return u != null && object.ReferenceEquals(i, u);
      } else {
        return i.Equals(that);
      }
    }
    public override bool IsSupertypeOf_WithSubsetTypes(Type that) {
      var i = NormalizeExpandKeepConstraints();
      if (i is TypeProxy) {
        var u = that.NormalizeExpand() as TypeProxy;
        return u != null && object.ReferenceEquals(i, u);
      } else {
        return i.IsSupertypeOf_WithSubsetTypes(that);
      }
    }
    public override bool PossiblyEquals_W(Type that) {
      return false;  // we don't consider unresolved proxies as worthy of "possibly equals" status
    }

    [Pure]
    internal static bool IsSupertypeOfLiteral(Type t) {
      Contract.Requires(t != null);
      return t is ArtificialType;
    }
    internal bool IsSubtypeOfArtificial() {
      return AsSubtypeOfArtificial() != null;
    }
    internal Type AsSubtypeOfArtificial() {
      foreach (var c in SupertypeConstraints) {
        if (c.Super is IntVarietiesSupertype) {
          return Type.Int;
        } else if (c.Super is RealVarietiesSupertype) {
          return Type.Real;
        }
      }
      return null;
    }
  }

  /// <summary>
  /// This proxy stands for any type.
  /// </summary>
  public class InferredTypeProxy : TypeProxy {
  }

  /// <summary>
  /// This proxy stands for any type, but it originates from an instantiated type parameter.
  /// </summary>
  public class ParamTypeProxy : TypeProxy {
    public TypeParameter orig;
    [ContractInvariantMethod]
    void ObjectInvariant() {
      Contract.Invariant(orig != null);
    }

    public ParamTypeProxy(TypeParameter orig) {
      Contract.Requires(orig != null);
      this.orig = orig;
    }
  }

  // ------------------------------------------------------------------------------------------------------

  /// <summary>
  /// This interface is used by the Dafny IDE.
  /// </summary>
  public interface INamedRegion
  {
    IToken BodyStartTok { get; }
    IToken BodyEndTok { get; }
    string Name { get; }
  }

  public abstract class Declaration : INamedRegion, IAttributeBearingDeclaration
  {
    [ContractInvariantMethod]
    void ObjectInvariant() {
      Contract.Invariant(tok != null);
      Contract.Invariant(Name != null);
    }

    public IToken tok;
    public IToken BodyStartTok = Token.NoToken;
    public IToken BodyEndTok = Token.NoToken;
    public readonly string Name;
    IToken INamedRegion.BodyStartTok { get { return BodyStartTok; } }
    IToken INamedRegion.BodyEndTok { get { return BodyEndTok; } }
    string INamedRegion.Name { get { return Name; } }
    string compileName;
    private readonly Declaration clonedFrom;

    private VisibilityScope opaqueScope = new VisibilityScope();
    private VisibilityScope revealScope = new VisibilityScope();
    private bool scopeIsInherited = false;


    public void AddVisibilityScope(VisibilityScope scope, bool IsOpaque) {
      Contract.Assert(!scopeIsInherited); //pragmatically we should only augment the visibility of the parent

      if (IsOpaque) {
        opaqueScope.Augment(scope);
      } else {
        revealScope.Augment(scope);
      }
    }

    /// <summary>
    /// Make this declaration as visible as d. Optionally make this invisible if the parent declaration is opaque in scope.
    /// </summary>
    /// <param name="d"></param>
    /// <param name="onlyRevealed"></param>
    public void InheritVisibility(Declaration d, bool onlyRevealed = false) {
      Contract.Assert(opaqueScope.IsEmpty());
      Contract.Assert(revealScope.IsEmpty());
      Contract.Assert(!scopeIsInherited);

      revealScope = d.revealScope;
      scopeIsInherited = true;
      if (!onlyRevealed) {
        opaqueScope = d.opaqueScope;
      }
    }


    public bool IsRevealedInScope(VisibilityScope scope) {
      return revealScope.VisibleInScope(scope);
    }

    public bool IsVisibleInScope(VisibilityScope scope) {
      return IsRevealedInScope(scope) || opaqueScope.VisibleInScope(scope);
    }

    public virtual string CompileName {
      get {
        if (compileName == null) {
          object externValue = "";
          string errorMessage = "";
          bool isExternal = Attributes.ContainsMatchingValue(this.Attributes, "extern", ref externValue,
            new Attributes.MatchingValueOption[] { Attributes.MatchingValueOption.String },
            err => errorMessage = err);
          if (isExternal) {
            compileName = (string)externValue;
          }
          else {
            compileName = NonglobalVariable.CompilerizeName(Name);
          }
        }
        return compileName;
      }
    }
    public Attributes Attributes;  // readonly, except during class merging in the refinement transformations

    public Declaration(IToken tok, string name, Attributes attributes, Declaration clonedFrom) {
      Contract.Requires(tok != null);
      Contract.Requires(name != null);
      this.tok = tok;
      this.Name = name;
      this.Attributes = attributes;
      this.clonedFrom = clonedFrom;
    }

    public Declaration ClonedFrom { 
      get {
        return this.clonedFrom;
      } 
    }

    [Pure]
    public override string ToString() {
      Contract.Ensures(Contract.Result<string>() != null);
      return Name;
    }

    internal FreshIdGenerator IdGenerator = new FreshIdGenerator();
  }

  public class OpaqueType_AsParameter : TypeParameter {
    public readonly List<TypeParameter> TypeArgs;
    public OpaqueType_AsParameter(IToken tok, string name, EqualitySupportValue equalitySupport, List<TypeParameter> typeArgs)
      : base(tok, name, equalitySupport) {
      Contract.Requires(tok != null);
      Contract.Requires(name != null);
      Contract.Requires(typeArgs != null);
      TypeArgs = typeArgs;
    }
  }

  public class TypeParameter : Declaration {
    public interface ParentType {
      string FullName {
        get;
      }
    }
    [Peer]
    ParentType parent;
    public ParentType Parent {
      get {
        return parent;
      }
      [param: Captured]
      set {
        Contract.Requires(Parent == null);  // set it only once
        Contract.Requires(value != null);
        parent = value;
      }
    }
    public enum EqualitySupportValue { Required, InferredRequired, Unspecified }
    public EqualitySupportValue EqualitySupport;  // the resolver may change this value from Unspecified to InferredRequired (for some signatures that may immediately imply that equality support is required)
    public bool MustSupportEquality {
      get { return EqualitySupport != EqualitySupportValue.Unspecified; }
    }

    public bool NecessaryForEqualitySupportOfSurroundingInductiveDatatype = false;  // computed during resolution; relevant only when Parent denotes an IndDatatypeDecl

    public bool IsAbstractTypeDeclaration { // true if this type parameter represents t in type t;
      get { return parent == null; }
    }
    public bool IsToplevelScope { // true if this type parameter is on a toplevel (ie. class C<T>), and false if it is on a member (ie. method m<T>(...))
      get { return parent is TopLevelDecl; }
    }
    public int PositionalIndex; // which type parameter this is (ie. in C<S, T, U>, S is 0, T is 1 and U is 2).

    public TypeParameter(IToken tok, string name, EqualitySupportValue equalitySupport = EqualitySupportValue.Unspecified, Declaration clonedFrom = null)
      : base(tok, name, null, clonedFrom) {
      Contract.Requires(tok != null);
      Contract.Requires(name != null);
      EqualitySupport = equalitySupport;
    }

    public TypeParameter(IToken tok, string name, int positionalIndex, ParentType parent)
       : this(tok, name)
    {
      PositionalIndex = positionalIndex;
      Parent = parent;
    }

    public string FullName() {
      // when debugging, print it all:
      return /* Parent.FullName + "." + */ Name;
    }
  }

  // Represents a submodule declaration at module level scope
  abstract public class ModuleDecl : TopLevelDecl
  {
    public override string WhatKind { get { return "module"; } }
    public ModuleSignature Signature; // filled in by resolution, in topological order.
    public virtual ModuleSignature AccessibleSignature(bool ignoreExports) {
      Contract.Requires(Signature != null);
      return Signature;
    }
    public virtual ModuleSignature AccessibleSignature() {
      Contract.Requires(Signature != null);
      return Signature;
    }
    public int Height;
    public readonly bool Opened;
    public ModuleDecl(IToken tok, string name, ModuleDefinition parent, bool opened)
      : base(tok, name, parent, new List<TypeParameter>(), null) {
        Height = -1;
      Signature = null;
      Opened = opened;
    }
    public abstract object Dereference();
  }
  // Represents module X { ... }
  public class LiteralModuleDecl : ModuleDecl
  {
    public readonly ModuleDefinition ModuleDef;
    public ModuleSignature DefaultExport;  // the default export of the module. fill in by the resolver.

    private ModuleSignature emptySignature;
    public override ModuleSignature AccessibleSignature(bool ignoreExports) {
      if (ignoreExports) {
        return Signature;
      }
      return this.AccessibleSignature();
    }
    public override ModuleSignature AccessibleSignature() {
      if (DefaultExport == null) {
        if (emptySignature == null) {
          emptySignature = new ModuleSignature();
        }
        return emptySignature;
      }
      return DefaultExport;
    }

    public LiteralModuleDecl(ModuleDefinition module, ModuleDefinition parent)
      : base(module.tok, module.Name, parent, false) {
      ModuleDef = module;
    }
    public override object Dereference() { return ModuleDef; }
  }
  // Represents "module name = path;", where name is an identifier and path is a possibly qualified name.
  public class AliasModuleDecl : ModuleDecl
  {
    public readonly List<IToken> Path; // generated by the parser, this is looked up
    public readonly List<IToken> Exports; // list of exports sets
    public ModuleDecl Root; // the moduleDecl that Path[0] refers to.

    public AliasModuleDecl(List<IToken> path, IToken name, ModuleDefinition parent, bool opened, List<IToken> exports)
      : base(name, name.val, parent, opened) {
       Contract.Requires(path != null && path.Count > 0);
       Contract.Requires(exports != null);
       Contract.Requires(exports.Count == 0 || path.Count == 1);
       Path = path;
       Exports = exports;
    }
    public override object Dereference() { return Signature.ModuleDef; }
  }

  // Represents "module name as path [ = compilePath];", where name is a identifier and path is a possibly qualified name.
  public class ModuleFacadeDecl : ModuleDecl
  {
    public ModuleDecl Root;
    public readonly List<IToken> Path;
    public readonly List<IToken> Exports; // list of exports sets
    public ModuleDecl CompileRoot;
    public readonly List<IToken> CompilePath;
    public ModuleSignature OriginalSignature;

    public ModuleFacadeDecl(List<IToken> path, IToken name, ModuleDefinition parent, List<IToken> compilePath, bool opened, List<IToken> exports)
      : base(name, name.val, parent, opened) {
      Contract.Requires(path != null && path.Count > 0);
      Contract.Requires(exports != null);
      Contract.Requires(exports.Count == 0 || path.Count == 1);

      Path = path;
      Exports = exports;
      Root = null;
      CompilePath = compilePath;
    }
    public override object Dereference() { return this; }
  }

  // Represents the exports of a module. 
  public class ModuleExportDecl : ModuleDecl
  {
    public readonly bool IsDefault;
    public List<ExportSignature> Exports; // list of TopLevelDecl that are included in the export
    public List<string> Extends; // list of exports that are extended
    public readonly List<ModuleExportDecl> ExtendDecls = new List<ModuleExportDecl>(); // fill in by the resolver
    public bool RevealAll;
    public bool ProvideAll;

    public readonly VisibilityScope ThisScope;
    public ModuleExportDecl(IToken tok, ModuleDefinition parent, 
      List<ExportSignature> exports, List<string> extends, bool provideAll, bool revealAll) 
      : base(tok, tok.val == "export" ? parent.Name : tok.val, parent, false) {
      Contract.Requires(exports != null);
      IsDefault = this.Name == parent.Name;
      Exports = exports;
      Extends = extends;
      ProvideAll = provideAll;
      RevealAll = revealAll;
      ThisScope = new VisibilityScope(this.FullName);
    }

    public void SetDeclaration(ExportSignature export, Declaration d) {
      Contract.Assert(Exports.Contains(export));
      export.Decl = d;
      d.AddVisibilityScope(ThisScope, export.Opaque);
    }

    public override object Dereference() { return this; }
  }

  public class ExportSignature
  {
    public bool Opaque;
    public IToken Id;
    public string Name;
    public Declaration Decl;  // fill in  by the resolver

    public bool IsUniversal() {
      return Name == "*";
    }

    public ExportSignature(IToken id, bool opaque) {
      Id = id;
      Name = id.val;
      Opaque = opaque;
    }
  }

  public class ModuleSignature {
    private ModuleDefinition exclusiveRefinement = null;
    public  VisibilityScope VisibilityScope = null;
    public readonly Dictionary<string, TopLevelDecl> TopLevels = new Dictionary<string, TopLevelDecl>();
    public readonly Dictionary<string, Tuple<DatatypeCtor, bool>> Ctors = new Dictionary<string, Tuple<DatatypeCtor, bool>>();
    public readonly Dictionary<string, MemberDecl> StaticMembers = new Dictionary<string, MemberDecl>();
    public ModuleDefinition ModuleDef = null; // Note: this is null if this signature does not correspond to a specific definition (i.e.
                                              // it is abstract). Otherwise, it points to that definition.
    public ModuleSignature CompileSignature = null; // This is the version of the signature that should be used at compile time.
    public ModuleSignature Refines = null;
    public bool IsAbstract = false;
    public ModuleSignature() {}

    // Qualified accesses follow module imports
    public bool FindImport(string name, out ModuleSignature pp) {
      TopLevelDecl top;
      if (TopLevels.TryGetValue(name, out top) && top is ModuleDecl) {
          pp = ((ModuleDecl)top).AccessibleSignature();
        return true;
      } else {
        pp = null;
        return false;
      }
    }

    // Final projection is for module export
    public bool FindExport(string name, out ModuleExportDecl pp) {
      TopLevelDecl top;
      if (TopLevels.TryGetValue(name, out top) && top is ModuleExportDecl) {
        pp = ((ModuleExportDecl)top);
        return true;
      } else {
        pp = null;
        return false;
      }
    }

    public ModuleDefinition ExclusiveRefinement {
      get {
        if (null == exclusiveRefinement) {
          return ModuleDef == null ? null : ModuleDef.ExclusiveRefinement;          
        } else {
          return exclusiveRefinement;
        }
      }

      set {
        if (null == ExclusiveRefinement) {
          exclusiveRefinement = null;
        } else {
          throw new InvalidOperationException("An exclusive refinement relationship cannot be amended.");
        }
      }
    }

  }

  public class ModuleDefinition : INamedRegion, IAttributeBearingDeclaration
  {
    public readonly IToken tok;
    public IToken BodyStartTok = Token.NoToken;
    public IToken BodyEndTok = Token.NoToken;
    public readonly string Name;
    IToken INamedRegion.BodyStartTok { get { return BodyStartTok; } }
    IToken INamedRegion.BodyEndTok { get { return BodyEndTok; } }
    string INamedRegion.Name { get { return Name; } }
    public readonly ModuleDefinition Module;
    public readonly Attributes Attributes;
    public readonly IToken RefinementBaseName;  // null if no refinement base
    public ModuleDecl RefinementBaseRoot; // filled in early during resolution, corresponds to RefinementBaseName[0]
    public bool SuccessfullyResolved;  // set to true upon successful resolution; modules that import an unsuccessfully resolved module are not themselves resolved

    public List<Include> Includes;

    public readonly List<TopLevelDecl> TopLevelDecls = new List<TopLevelDecl>();  // filled in by the parser; readonly after that
    public readonly Graph<ICallable> CallGraph = new Graph<ICallable>();  // filled in during resolution
    public int Height;  // height in the topological sorting of modules; filled in during resolution
    public readonly bool IsAbstract;
    public readonly bool IsExclusiveRefinement;
    public readonly bool IsFacade; // True iff this module represents a module facade (that is, an abstract interface)
    private readonly bool IsBuiltinName; // true if this is something like _System that shouldn't have it's name mangled.

    private ModuleDefinition exclusiveRefinement;

    public ModuleDefinition ExclusiveRefinement {
      get { return exclusiveRefinement; }
      set {
        if (null == exclusiveRefinement) {
          if (!value.IsExclusiveRefinement) {
            throw new ArgumentException(
              string.Format("Exclusive refinement of {0} with 'new' module {0} is disallowed.",
              Name,
              value.Name));
          }
          // todo: validate state of `value`.
          exclusiveRefinement = value;
        } else {
          throw new InvalidOperationException(string.Format("Exclusive refinement of {0} has already been established {1}; cannot reestabilish as {2}.", Name, exclusiveRefinement.Name, value.Name));
        }
      }
    }

    public int ExclusiveRefinementCount { get; set; }

    private ModuleSignature refinementBaseSig; // module signature of the refinementBase.
    public ModuleSignature RefinementBaseSig {
      get {
        return refinementBaseSig;
      }

      set {
        // the refinementBase member may only be changed once.
        if (null != refinementBaseSig) {
          throw new InvalidOperationException(string.Format("This module ({0}) already has a refinement base ({1}).", Name, refinementBase.Name));
        }
        refinementBaseSig = value;
      }
    }

    private ModuleDefinition refinementBase; // filled in during resolution via RefinementBase property (null if no refinement base yet or at all).

    public ModuleDefinition RefinementBase {
        get {
           return refinementBase;
        }

        set {
          // the refinementBase member may only be changed once.
          if (null != refinementBase) {
              throw new InvalidOperationException(string.Format("This module ({0}) already has a refinement base ({1}).", Name, refinementBase.Name));
          }
          refinementBase = value;
        }
    }

    public ModuleDefinition ClonedFrom { get; set; }

    [ContractInvariantMethod]
    void ObjectInvariant() {
      Contract.Invariant(cce.NonNullElements(TopLevelDecls));
      Contract.Invariant(CallGraph != null);
    }

    public ModuleDefinition(IToken tok, string name, bool isAbstract, bool isFacade, bool isExclusiveRefinement, IToken refinementBase, ModuleDefinition parent, Attributes attributes, bool isBuiltinName, Parser parser = null)
    {
      Contract.Requires(tok != null);
      Contract.Requires(name != null);
      this.tok = tok;
      this.Name = name;
      this.Attributes = attributes;
      this.Module = parent;
      RefinementBaseName = refinementBase;
      IsAbstract = isAbstract;
      IsFacade = isFacade;
      IsExclusiveRefinement = isExclusiveRefinement;
      RefinementBaseRoot = null;
      this.refinementBase = null;
      Includes = new List<Include>();
      IsBuiltinName = isBuiltinName;

      if (isExclusiveRefinement) {
        parser.errors.SynErr(
          tok.filename,
          tok.line,
          tok.col,
          "The exclusively keyword has been discontinued. Use export sets instead.");
      }
    }
    VisibilityScope visibilityScope;

    public VisibilityScope VisibilityScope {
      get {
        if (visibilityScope == null) {
          visibilityScope = new VisibilityScope(CompileName);
        }
        return visibilityScope;
      }
    }

    public virtual bool IsDefaultModule {
      get {
        return false;
      }
    }
    string compileName;
    public string CompileName {
      get {
        if (compileName == null) {
          object externValue = "";
          string errorMessage = "";
          bool isExternal = Attributes.ContainsMatchingValue(this.Attributes, "extern", ref externValue,
            new Attributes.MatchingValueOption[] { Attributes.MatchingValueOption.String },
            err => errorMessage = err);
          if (isExternal) {
            compileName = (string)externValue;
          } else {
            if (IsBuiltinName)
              compileName = Name;
            else
              compileName = "_" + Height.ToString() + "_" + NonglobalVariable.CompilerizeName(Name);
          }
        }
        return compileName;
      }
    }

    public string RefinementCompileName {
      get {
        if (ExclusiveRefinement != null) {
          return this.ExclusiveRefinement.RefinementCompileName;
        } else {
          return this.CompileName;
        }
      }
    }

    /// <summary>
    /// Determines if "a" and "b" are in the same strongly connected component of the call graph, that is,
    /// if "a" and "b" are mutually recursive.
    /// Assumes that CallGraph has already been filled in for the modules containing "a" and "b".
    /// </summary>
    public static bool InSameSCC(ICallable a, ICallable b) {
      Contract.Requires(a != null);
      Contract.Requires(b != null);
      var module = a.EnclosingModule;
      return module == b.EnclosingModule && module.CallGraph.GetSCCRepresentative(a) == module.CallGraph.GetSCCRepresentative(b);
    }

    /// <summary>
    /// Return the representative elements of the SCCs that contain contain any member declaration in a
    /// class in "declarations".
    /// Note, the representative element may in some cases be a Method, not necessarily a Function.
    /// </summary>
    public static IEnumerable<ICallable> AllFunctionSCCs(List<TopLevelDecl> declarations) {
      var set = new HashSet<ICallable>();
      foreach (var d in declarations) {
        var cl = d as ClassDecl;
        if (cl != null) {
          var module = cl.Module;
          foreach (var member in cl.Members) {
            var fn = member as Function;
            if (fn != null) {
              var repr = module.CallGraph.GetSCCRepresentative(fn);
              set.Add(repr);
            }
          }
        }
      }
      return set;
    }

    public static IEnumerable<Function> AllFunctions(List<TopLevelDecl> declarations) {
      foreach (var d in declarations) {
        var cl = d as ClassDecl;
        if (cl != null) {
          foreach (var member in cl.Members) {
            var fn = member as Function;
            if (fn != null) {
              yield return fn;
            }
          }
        }
      }
    }

    /// <summary>
    /// Yields all functions and methods that are members of some class in the given list of
    /// declarations.
    /// Note, an iterator declaration is a class, in this sense.
    /// Note, if the given list are the top-level declarations of a module, the yield will include
    /// colemmas but not their associated prefix lemmas (which are tucked into the colemma's
    /// .PrefixLemma field).
    /// </summary>
    public static IEnumerable<ICallable> AllCallables(List<TopLevelDecl> declarations) {
      foreach (var d in declarations) {
        var cl = d as ClassDecl;
        if (cl != null) {
          foreach (var member in cl.Members) {
            var clbl = member as ICallable;
            if (clbl != null) {
              yield return clbl;
            }
          }
        }
      }
    }

    /// <summary>
    /// Yields all functions and methods that are members of some non-iterator class in the given
    /// list of declarations, as well as any IteratorDecl's in that list.
    /// </summary>
    public static IEnumerable<ICallable> AllItersAndCallables(List<TopLevelDecl> declarations) {
      foreach (var d in declarations) {
        if (d is IteratorDecl) {
          var iter = (IteratorDecl)d;
          yield return iter;
        } else if (d is ClassDecl) {
          var cl = (ClassDecl)d;
          foreach (var member in cl.Members) {
            var clbl = member as ICallable;
            if (clbl != null) {
              yield return clbl;
            }
          }
        }
      }
    }

    public static IEnumerable<IteratorDecl> AllIteratorDecls(List<TopLevelDecl> declarations) {
      foreach (var d in declarations) {
        var iter = d as IteratorDecl;
        if (iter != null) {
          yield return iter;
        }
      }
    }

    public static IEnumerable<FixpointLemma> AllFixpointLemmas(List<TopLevelDecl> declarations) {
      foreach (var d in declarations) {
        var cl = d as ClassDecl;
        if (cl != null) {
          foreach (var member in cl.Members) {
            var m = member as FixpointLemma;
            if (m != null) {
              yield return m;
            }
          }
        }
      }
    }

    public bool IsEssentiallyEmptyModuleBody() {
      foreach (var d in TopLevelDecls) {
        if (d is ModuleDecl) {
          // modules don't count
          continue;
        } else if (d is ClassDecl) {
          var cl = (ClassDecl)d;
          if (cl.Members.Count == 0) {
            // the class is empty, so it doesn't count
            continue;
          }
        }
        return false;
      }
      return true;
    }
  }

  public class DefaultModuleDecl : ModuleDefinition {
      public DefaultModuleDecl()
          : base(Token.NoToken, "_module", false, false, /*isExclusiveRefinement:*/ false, null, null, null, true)
      {
    }
    public override bool IsDefaultModule {
      get {
        return true;
      }
    }
  }

  public abstract class TopLevelDecl : Declaration, TypeParameter.ParentType {
    public abstract string WhatKind { get; }
    public readonly ModuleDefinition Module;
    public readonly List<TypeParameter> TypeArgs;
    [ContractInvariantMethod]
    void ObjectInvariant() {
      Contract.Invariant(cce.NonNullElements(TypeArgs));
    }

    public TopLevelDecl(IToken tok, string name, ModuleDefinition module, List<TypeParameter> typeArgs, Attributes attributes, Declaration clonedFrom = null)
      : base(tok, name, attributes, clonedFrom) {
      Contract.Requires(tok != null);
      Contract.Requires(name != null);
      Contract.Requires(cce.NonNullElements(typeArgs));
      Module = module;
      TypeArgs = typeArgs;
      ExclusiveRefinement = null;
    }

    public string FullName {
      get {
        return Module.Name + "." + Name;
      }
    }
    public string FullSanitizedName {
      get {
        return Module.CompileName + "." + CompileName;
      }
    }

    public string FullSanitizedRefinementName {
      get {
        return Module.RefinementCompileName + "." + CompileName;
      }
    }

    public string FullNameInContext(ModuleDefinition context) {
      if (Module == context) {
        return Name;
      } else {
        return Module.Name + "." + Name;
      }
    }
    public string FullCompileName {
      get {
        if (!Module.IsDefaultModule) {
          return Module.CompileName + ".@" + CompileName;
        } else {
          return CompileName;
        }
      }
    }
    public TopLevelDecl ExclusiveRefinement { get; set; }
  }

  public class TraitDecl : ClassDecl
  {
    public override string WhatKind { get { return "trait"; } }
    public bool IsParent { set; get; }
    public TraitDecl(IToken tok, string name, ModuleDefinition module,
      List<TypeParameter> typeArgs, [Captured] List<MemberDecl> members, Attributes attributes, TraitDecl clonedFrom = null)
      : base(tok, name, module, typeArgs, members, attributes, null, clonedFrom) { }
  }

  public class ClassDecl : TopLevelDecl {
    public override string WhatKind { get { return "class"; } }
    public readonly List<MemberDecl> Members;
    public readonly List<MemberDecl> InheritedMembers = new List<MemberDecl>();  // these are non-ghost instance fields and instance members defined with bodies in traits (this list is used by the compiler)
    public readonly List<Type> TraitsTyp;  // these are the types that are parsed after the keyword 'extends'
    public readonly List<TraitDecl> TraitsObj = new List<TraitDecl>();  // populated during resolution
    public bool HasConstructor;  // filled in (early) during resolution; true iff there exists a member that is a Constructor
    [ContractInvariantMethod]
    void ObjectInvariant() {
      Contract.Invariant(cce.NonNullElements(Members));
      Contract.Invariant(TraitsTyp != null);
      Contract.Invariant(TraitsObj != null);
    }

    public ClassDecl(IToken tok, string name, ModuleDefinition module,
      List<TypeParameter> typeArgs, [Captured] List<MemberDecl> members, Attributes attributes, List<Type> traits, ClassDecl clonedFrom = null)
      : base(tok, name, module, typeArgs, attributes, clonedFrom) {
      Contract.Requires(tok != null);
      Contract.Requires(name != null);
      Contract.Requires(module != null);
      Contract.Requires(cce.NonNullElements(typeArgs));
      Contract.Requires(cce.NonNullElements(members));
      Members = members;
      TraitsTyp = traits ?? new List<Type>();
    }
    public virtual bool IsDefaultClass {
      get {
        return false;
      }
    }

    public new ClassDecl ClonedFrom {
      get {
        return (ClassDecl)base.ClonedFrom; 
      }
    }

    internal bool DerivesFrom(TopLevelDecl b) {
      Contract.Requires(b != null);
      return this == b || this.TraitsObj.Exists(tr => tr.DerivesFrom(b));
    }
  }

  public class DefaultClassDecl : ClassDecl {
    public DefaultClassDecl(ModuleDefinition module, [Captured] List<MemberDecl> members, DefaultClassDecl clonedFrom = null)
      : base(Token.NoToken, "_default", module, new List<TypeParameter>(), members, null, null, clonedFrom) {
      Contract.Requires(module != null);
      Contract.Requires(cce.NonNullElements(members));
    }
    public override bool IsDefaultClass {
      get {
        return true;
      }
    }
  }

  public class ArrayClassDecl : ClassDecl {
    public override string WhatKind { get { return "array type"; } }
    public readonly int Dims;
    public ArrayClassDecl(int dims, ModuleDefinition module, Attributes attrs)
    : base(Token.NoToken, BuiltIns.ArrayClassName(dims), module,
      new List<TypeParameter>(new TypeParameter[]{new TypeParameter(Token.NoToken, "arg")}),
      new List<MemberDecl>(), attrs, null)
    {
      Contract.Requires(1 <= dims);
      Contract.Requires(module != null);

      Dims = dims;
    }
  }

  public class ArrowTypeDecl : ClassDecl
  {
    public override string WhatKind { get { return "function type"; } }
    public readonly int Arity;
    public readonly Function Requires;
    public readonly Function Reads;

    public ArrowTypeDecl(List<TypeParameter> tps, Function req, Function reads, ModuleDefinition module, Attributes attributes, ArrowTypeDecl clonedFrom)
      : base(Token.NoToken, ArrowType.ArrowTypeName(tps.Count - 1), module, tps,
             new List<MemberDecl> { req, reads }, attributes, null, clonedFrom) {
      Contract.Requires(tps != null && 1 <= tps.Count);
      Contract.Requires(req != null);
      Contract.Requires(reads != null);
      Contract.Requires(module != null);
      Arity = tps.Count - 1;
      Requires = req;
      Reads = reads;
      Requires.EnclosingClass = this;
      Reads.EnclosingClass = this;
    }
  }

  public abstract class DatatypeDecl : TopLevelDecl
  {
    public readonly List<DatatypeCtor> Ctors;
    [ContractInvariantMethod]
    void ObjectInvariant() {
      Contract.Invariant(cce.NonNullElements(Ctors));
      Contract.Invariant(1 <= Ctors.Count);
    }

    public DatatypeDecl(IToken tok, string name, ModuleDefinition module, List<TypeParameter> typeArgs,
      [Captured] List<DatatypeCtor> ctors, Attributes attributes, DatatypeDecl clonedFrom = null)
      : base(tok, name, module, typeArgs, attributes, clonedFrom) {
      Contract.Requires(tok != null);
      Contract.Requires(name != null);
      Contract.Requires(module != null);
      Contract.Requires(cce.NonNullElements(typeArgs));
      Contract.Requires(cce.NonNullElements(ctors));
      Contract.Requires(1 <= ctors.Count);
      Ctors = ctors;
    }
    public bool HasFinitePossibleValues {
      get {
        return (TypeArgs.Count == 0 && Ctors.TrueForAll(ctr => ctr.Formals.Count == 0));
      }
    }

    public new DatatypeDecl ClonedFrom {
      get {
        return (DatatypeDecl)base.ClonedFrom; 
      }
    }
  }

  public class IndDatatypeDecl : DatatypeDecl
  {
    public override string WhatKind { get { return "datatype"; } }
    public DatatypeCtor DefaultCtor;  // set during resolution
    public bool[] TypeParametersUsedInConstructionByDefaultCtor;  // set during resolution; has same length as the number of type arguments

    public enum ES { NotYetComputed, Never, ConsultTypeArguments }
    public ES EqualitySupport = ES.NotYetComputed;

    public IndDatatypeDecl(IToken tok, string name, ModuleDefinition module, List<TypeParameter> typeArgs,
      [Captured] List<DatatypeCtor> ctors, Attributes attributes, IndDatatypeDecl clonedFrom = null)
      : base(tok, name, module, typeArgs, ctors, attributes, clonedFrom) {
      Contract.Requires(tok != null);
      Contract.Requires(name != null);
      Contract.Requires(module != null);
      Contract.Requires(cce.NonNullElements(typeArgs));
      Contract.Requires(cce.NonNullElements(ctors));
      Contract.Requires(1 <= ctors.Count);
    }

    public new IndDatatypeDecl ClonedFrom {
      get {
        return (IndDatatypeDecl)base.ClonedFrom;
      }
    }
  }

  public class TupleTypeDecl : IndDatatypeDecl
  {
    public readonly int Dims;
    /// <summary>
    /// Construct a resolved built-in tuple type with "dim" arguments.  "systemModule" is expected to be the _System module.
    /// </summary>
    public TupleTypeDecl(int dims, ModuleDefinition systemModule)
      : this(systemModule, CreateTypeParameters(dims)) {
      Contract.Requires(0 <= dims);
      Contract.Requires(systemModule != null);
    }
    private TupleTypeDecl(ModuleDefinition systemModule, List<TypeParameter> typeArgs)
      : base(Token.NoToken, BuiltIns.TupleTypeName(typeArgs.Count), systemModule, typeArgs, CreateConstructors(typeArgs), null) {
      Contract.Requires(systemModule != null);
      Contract.Requires(typeArgs != null);
      Dims = typeArgs.Count;
      foreach (var ctor in Ctors) {
        ctor.EnclosingDatatype = this;  // resolve here
        DefaultCtor = ctor;
        TypeParametersUsedInConstructionByDefaultCtor = new bool[typeArgs.Count];
        for (int i = 0; i < typeArgs.Count; i++) {
          TypeParametersUsedInConstructionByDefaultCtor[i] = true;
        }
      }
      this.EqualitySupport = ES.ConsultTypeArguments;
    }
    private static List<TypeParameter> CreateTypeParameters(int dims) {
      Contract.Requires(0 <= dims);
      var ts = new List<TypeParameter>();
      for (int i = 0; i < dims; i++) {
        ts.Add(new TypeParameter(Token.NoToken, "T" + i));
      }
      return ts;
    }
    private static List<DatatypeCtor> CreateConstructors(List<TypeParameter> typeArgs) {
      Contract.Requires(typeArgs != null);
      var formals = new List<Formal>();
      for (int i = 0; i < typeArgs.Count; i++) {
        var tp = typeArgs[i];
        var f = new Formal(Token.NoToken, i.ToString(), new UserDefinedType(Token.NoToken, tp), true, false);
        formals.Add(f);
      }
      var ctor = new DatatypeCtor(Token.NoToken, BuiltIns.TupleTypeCtorNamePrefix + typeArgs.Count, formals, null);
      return new List<DatatypeCtor>() { ctor };
    }
  }

  public class CoDatatypeDecl : DatatypeDecl
  {
    public override string WhatKind { get { return "codatatype"; } }
    public CoDatatypeDecl SscRepr;  // filled in during resolution

    public CoDatatypeDecl(IToken tok, string name, ModuleDefinition module, List<TypeParameter> typeArgs,
      [Captured] List<DatatypeCtor> ctors, Attributes attributes, CoDatatypeDecl clonedFrom = null)
      : base(tok, name, module, typeArgs, ctors, attributes, clonedFrom) {
      Contract.Requires(tok != null);
      Contract.Requires(name != null);
      Contract.Requires(module != null);
      Contract.Requires(cce.NonNullElements(typeArgs));
      Contract.Requires(cce.NonNullElements(ctors));
      Contract.Requires(1 <= ctors.Count);
    }
  }

  public class DatatypeCtor : Declaration, TypeParameter.ParentType
  {
    public readonly List<Formal> Formals;
    [ContractInvariantMethod]
    void ObjectInvariant() {
      Contract.Invariant(cce.NonNullElements(Formals));
      Contract.Invariant(Destructors != null);
      Contract.Invariant(
        Destructors.Count == 0 || // this is until resolution
        Destructors.Count == Formals.Count);  // after resolution
    }

    // TODO: One could imagine having a precondition on datatype constructors
    public DatatypeDecl EnclosingDatatype;  // filled in during resolution
    public SpecialField QueryField;  // filled in during resolution
    public List<DatatypeDestructor> Destructors = new List<DatatypeDestructor>();  // contents filled in during resolution; includes both implicit (not mentionable in source) and explicit destructors

    public DatatypeCtor(IToken tok, string name, [Captured] List<Formal> formals, Attributes attributes, DatatypeCtor clonedFrom = null)
      : base(tok, name, attributes, clonedFrom) {
      Contract.Requires(tok != null);
      Contract.Requires(name != null);
      Contract.Requires(cce.NonNullElements(formals));
      this.Formals = formals;
    }

    public string FullName {
      get {
        Contract.Ensures(Contract.Result<string>() != null);
        Contract.Assume(EnclosingDatatype != null);

        return "#" + EnclosingDatatype.FullName + "." + Name;
      }
    }
  }

  /// <summary>
  /// An ICodeContext is an ICallable or a NoContext.
  /// </summary>
  public interface ICodeContext
  {
    bool IsGhost { get; }
    List<TypeParameter> TypeArgs { get; }
    List<Formal> Ins { get ; }
    ModuleDefinition EnclosingModule { get; }  // to be called only after signature-resolution is complete
    bool MustReverify { get; }
    string FullSanitizedName { get; }
    bool AllowsNontermination { get; }
  }
  /// <summary>
  /// An ICallable is a Function, Method, IteratorDecl, or RedirectingTypeDecl.
  /// </summary>
  public interface ICallable : ICodeContext
  {
    IToken Tok { get; }
    string WhatKind { get; }
    string NameRelativeToModule { get; }
    Specification<Expression> Decreases { get; }
    /// <summary>
    /// The InferredDecreases property says whether or not a process was attempted to provide a default decreases
    /// clause.  If such a process was attempted, even if the resulting decreases clause turned out to be empty,
    /// the property will get the value "true".  This is so that a useful error message can be provided.
    /// </summary>
    bool InferredDecreases { get; set; }
  }

  public class DontUseICallable : ICallable
  {
    public string WhatKind { get { throw new cce.UnreachableException(); } }
    public bool IsGhost { get { throw new cce.UnreachableException(); } }
    public List<TypeParameter> TypeArgs { get { throw new cce.UnreachableException(); } }
    public List<Formal> Ins { get { throw new cce.UnreachableException(); } }
    public ModuleDefinition EnclosingModule { get { throw new cce.UnreachableException(); } }
    public bool MustReverify { get { throw new cce.UnreachableException(); } }
    public string FullSanitizedName { get { throw new cce.UnreachableException(); } }
    public bool AllowsNontermination { get { throw new cce.UnreachableException(); } }
    public IToken Tok { get { throw new cce.UnreachableException(); } }
    public string NameRelativeToModule { get { throw new cce.UnreachableException(); } }
    public Specification<Expression> Decreases { get { throw new cce.UnreachableException(); } }
    public bool InferredDecreases {
      get { throw new cce.UnreachableException(); }
      set { throw new cce.UnreachableException(); }
    }
  }
  /// <summary>
  /// An IMethodCodeContext is a Method or IteratorDecl.
  /// </summary>
  public interface IMethodCodeContext : ICallable
  {
    List<Formal> Outs { get; }
    Specification<FrameExpression> Modifies { get; }
  }

  /// <summary>
  /// Applies when we are not inside an ICallable.  In particular, a NoContext is used to resolve the attributes of declarations with no other context.
  /// </summary>
  public class NoContext : ICodeContext
  {
    public readonly ModuleDefinition Module;
    public NoContext(ModuleDefinition module)
    {
      this.Module = module;
    }
    bool ICodeContext.IsGhost { get { return true; } }
    List<TypeParameter> ICodeContext.TypeArgs { get { return new List<TypeParameter>(); } }
    List<Formal> ICodeContext.Ins { get { return new List<Formal>(); } }
    Specification<Expression> Decreases { get { return new Specification<Expression>(null, null); } }
    ModuleDefinition ICodeContext.EnclosingModule { get { return Module; } }
    bool ICodeContext.MustReverify { get { Contract.Assume(false, "should not be called on NoContext"); throw new cce.UnreachableException(); } }
    public string FullSanitizedName { get { Contract.Assume(false, "should not be called on NoContext"); throw new cce.UnreachableException(); } }
    public bool AllowsNontermination { get { Contract.Assume(false, "should not be called on NoContext"); throw new cce.UnreachableException(); } }
  }

  public class IteratorDecl : ClassDecl, IMethodCodeContext
  {
    public override string WhatKind { get { return "iterator"; } }
    public readonly List<Formal> Ins;
    public readonly List<Formal> Outs;
    public readonly Specification<FrameExpression> Reads;
    public readonly Specification<FrameExpression> Modifies;
    public readonly Specification<Expression> Decreases;
    public readonly List<MaybeFreeExpression> Requires;
    public readonly List<MaybeFreeExpression> Ensures;
    public readonly List<MaybeFreeExpression> YieldRequires;
    public readonly List<MaybeFreeExpression> YieldEnsures;
    public readonly BlockStmt Body;
    public bool SignatureIsOmitted { get { return SignatureEllipsis != null; } }
    public readonly IToken SignatureEllipsis;
    public readonly List<Field> OutsFields;
    public readonly List<Field> OutsHistoryFields;  // these are the 'xs' variables
    public readonly List<Field> DecreasesFields;  // filled in during resolution
    public SpecialField Member_Modifies;  // filled in during resolution
    public SpecialField Member_Reads;  // filled in during resolution
    public SpecialField Member_New;  // filled in during resolution
    public Constructor Member_Init;  // created during registration phase of resolution; its specification is filled in during resolution
    public Predicate Member_Valid;  // created during registration phase of resolution; its specification is filled in during resolution
    public Method Member_MoveNext;  // created during registration phase of resolution; its specification is filled in during resolution
    public readonly LocalVariable YieldCountVariable;
    
    public IteratorDecl(IToken tok, string name, ModuleDefinition module, List<TypeParameter> typeArgs,
                        List<Formal> ins, List<Formal> outs,
                        Specification<FrameExpression> reads, Specification<FrameExpression> mod, Specification<Expression> decreases,
                        List<MaybeFreeExpression> requires,
                        List<MaybeFreeExpression> ensures,
                        List<MaybeFreeExpression> yieldRequires,
                        List<MaybeFreeExpression> yieldEnsures,
                        BlockStmt body, Attributes attributes, IToken signatureEllipsis)
      : base(tok, name, module, typeArgs, new List<MemberDecl>(), attributes, null)
    {
      Contract.Requires(tok != null);
      Contract.Requires(name != null);
      Contract.Requires(module != null);
      Contract.Requires(typeArgs != null);
      Contract.Requires(ins != null);
      Contract.Requires(outs != null);
      Contract.Requires(reads != null);
      Contract.Requires(mod != null);
      Contract.Requires(decreases != null);
      Contract.Requires(requires != null);
      Contract.Requires(ensures != null);
      Contract.Requires(yieldRequires != null);
      Contract.Requires(yieldEnsures != null);
      Ins = ins;
      Outs = outs;
      Reads = reads;
      Modifies = mod;
      Decreases = decreases;
      Requires = requires;
      Ensures = ensures;
      YieldRequires = yieldRequires;
      YieldEnsures = yieldEnsures;
      Body = body;
      SignatureEllipsis = signatureEllipsis;

      OutsFields = new List<Field>();
      OutsHistoryFields = new List<Field>();
      DecreasesFields = new List<Field>();

      YieldCountVariable = new LocalVariable(tok, tok, "_yieldCount", new EverIncreasingType(), true);
      YieldCountVariable.type = YieldCountVariable.OptionalType;  // resolve YieldCountVariable here
    }

    /// <summary>
    /// Returns the non-null expressions of this declaration proper (that is, do not include the expressions of substatements).
    /// Does not include the generated class members.
    /// </summary>
    public virtual IEnumerable<Expression> SubExpressions {
      get {
        foreach (var e in Attributes.SubExpressions(Attributes)) {
          yield return e;
        }
        foreach (var e in Attributes.SubExpressions(Reads.Attributes)) {
          yield return e;
        }
        foreach (var e in Reads.Expressions) {
          yield return e.E;
        }
        foreach (var e in Attributes.SubExpressions(Modifies.Attributes)) {
          yield return e;
        }
        foreach (var e in Modifies.Expressions) {
          yield return e.E;
        }
        foreach (var e in Attributes.SubExpressions(Decreases.Attributes)) {
          yield return e;
        }
        foreach (var e in Decreases.Expressions) {
          yield return e;
        }
        foreach (var e in Requires) {
          yield return e.E;
        }
        foreach (var e in Ensures) {
          yield return e.E;
        }
        foreach (var e in YieldRequires) {
          yield return e.E;
        }
        foreach (var e in YieldEnsures) {
          yield return e.E;
        }
      }
    }

    /// <summary>
    /// This Dafny type exists only for the purpose of giving the yield-count variable a type, so
    /// that the type can be recognized during translation of Dafny into Boogie.  It represents
    /// an integer component in a "decreases" clause whose order is (\lambda x,y :: x GREATER y),
    /// not the usual (\lambda x,y :: x LESS y AND 0 ATMOST y).
    /// </summary>
    public class EverIncreasingType : BasicType
    {
      [Pure]
      public override string TypeName(ModuleDefinition context, bool parseAble) {
        Contract.Assert(parseAble == false);

        return "_increasingInt";
      }
      public override bool Equals(Type that) {
        return that.NormalizeExpand() is EverIncreasingType;
      }
    }

    bool ICodeContext.IsGhost { get { return false; } }
    List<TypeParameter> ICodeContext.TypeArgs { get { return this.TypeArgs; } }
    List<Formal> ICodeContext.Ins { get { return this.Ins; } }
    List<Formal> IMethodCodeContext.Outs { get { return this.Outs; } }
    Specification<FrameExpression> IMethodCodeContext.Modifies { get { return this.Modifies; } }
    IToken ICallable.Tok { get { return this.tok; } }
    string ICallable.NameRelativeToModule { get { return this.Name; } }
    Specification<Expression> ICallable.Decreases { get { return this.Decreases; } }
    bool _inferredDecr;
    bool ICallable.InferredDecreases {
      set { _inferredDecr = value; }
      get { return _inferredDecr; }
    }

    ModuleDefinition ICodeContext.EnclosingModule { get { return this.Module; } }
    bool ICodeContext.MustReverify { get { return false; } }
    public bool AllowsNontermination {
      get {
        return Contract.Exists(Decreases.Expressions, e => e is WildcardExpr);
      }
    }
  }

  public abstract class MemberDecl : Declaration {
    public abstract string WhatKind { get; }
    public readonly bool HasStaticKeyword;
    public bool IsStatic {
      get {
        return HasStaticKeyword || (EnclosingClass is ClassDecl && ((ClassDecl)EnclosingClass).IsDefaultClass);
      }
    }
    public readonly bool IsGhost;
    public TopLevelDecl EnclosingClass;  // filled in during resolution
    public MemberDecl RefinementBase;  // filled in during the pre-resolution refinement transformation; null if the member is new here
    public MemberDecl(IToken tok, string name, bool hasStaticKeyword, bool isGhost, Attributes attributes, Declaration clonedFrom = null)
      : base(tok, name, attributes, clonedFrom) {
      Contract.Requires(tok != null);
      Contract.Requires(name != null);
      HasStaticKeyword = hasStaticKeyword;
      IsGhost = isGhost;
    }
    /// <summary>
    /// Returns className+"."+memberName.  Available only after resolution.
    /// </summary>
    public string FullName {
      get {
        Contract.Requires(EnclosingClass != null);
        Contract.Ensures(Contract.Result<string>() != null);

        return EnclosingClass.FullName + "." + Name;
      }
    }
    public string FullSanitizedName {
      get {
        Contract.Requires(EnclosingClass != null);
        Contract.Ensures(Contract.Result<string>() != null);

        return EnclosingClass.FullSanitizedName + "." + CompileName;
      }
    }
    public string FullSanitizedRefinementName {
      get {
        Contract.Requires(EnclosingClass != null);
        Contract.Ensures(Contract.Result<string>() != null);

        return EnclosingClass.FullSanitizedRefinementName + "." + CompileName;
      }
    }
    public string FullNameInContext(ModuleDefinition context) {
      Contract.Requires(EnclosingClass != null);
      Contract.Ensures(Contract.Result<string>() != null);

      return EnclosingClass.FullNameInContext(context) + "." + Name;
    }
    public override string CompileName {
      get {
        var nm = base.CompileName;
        if (this.Name == EnclosingClass.Name) {
          nm = "_" + nm;
        }
        return nm;
      }
    }
    public string FullCompileName {
      get {
        Contract.Requires(EnclosingClass != null);
        Contract.Ensures(Contract.Result<string>() != null);

        return EnclosingClass.FullCompileName + ".@" + CompileName;
      }
    }
    public virtual IEnumerable<Expression> SubExpressions {
      get {
        yield break;
      }
    }
  }

  public class Field : MemberDecl {
    public override string WhatKind { get { return "field"; } }
    public readonly bool IsMutable;  // says whether or not the field can ever change values
    public readonly bool IsUserMutable;  // says whether or not code is allowed to assign to the field (IsUserMutable implies IsMutable)
    public readonly Type Type;
    [ContractInvariantMethod]
    void ObjectInvariant() {
      Contract.Invariant(Type != null);
      Contract.Invariant(!IsUserMutable || IsMutable);  // IsUserMutable ==> IsMutable
    }

    public Field(IToken tok, string name, bool isGhost, Type type, Attributes attributes)
      : this(tok, name, isGhost, true, true, type, attributes) {
      Contract.Requires(tok != null);
      Contract.Requires(name != null);
      Contract.Requires(type != null);
    }

    public Field(IToken tok, string name, bool isGhost, bool isMutable, bool isUserMutable, Type type, Attributes attributes)
      : base(tok, name, false, isGhost, attributes) {
      Contract.Requires(tok != null);
      Contract.Requires(name != null);
      Contract.Requires(type != null);
      Contract.Requires(!isUserMutable || isMutable);
      IsMutable = isMutable;
      IsUserMutable = isUserMutable;
      Type = type;
    }
  }

  public class SpecialField : Field
  {
    public readonly string CompiledName;
    public readonly string PreString;
    public readonly string PostString;
    public SpecialField(IToken tok, string name, string compiledName, string preString, string postString, bool isGhost, bool isMutable, bool isUserMutable, Type type, Attributes attributes)
      : base(tok, name, isGhost, isMutable, isUserMutable, type, attributes) {
      Contract.Requires(tok != null);
      Contract.Requires(name != null);
      Contract.Requires(compiledName != null);
      Contract.Requires(preString != null);
      Contract.Requires(postString != null);
      Contract.Requires(!isUserMutable || isMutable);
      Contract.Requires(type != null);

      CompiledName = compiledName;
      PreString = preString;
      PostString = postString;
    }
  }

  public class DatatypeDestructor : SpecialField
  {
    public readonly DatatypeCtor EnclosingCtor;
    public readonly Formal CorrespondingFormal;

    public DatatypeDestructor(IToken tok, DatatypeCtor enclosingCtor, Formal correspondingFormal, string name, string compiledName, string preString, string postString, bool isGhost, Type type, Attributes attributes)
      : base(tok, name, compiledName, preString, postString, isGhost, false, false, type, attributes)
    {
      Contract.Requires(tok != null);
      Contract.Requires(enclosingCtor != null);
      Contract.Requires(correspondingFormal != null);
      Contract.Requires(name != null);
      Contract.Requires(compiledName != null);
      Contract.Requires(preString != null);
      Contract.Requires(postString != null);
      Contract.Requires(type != null);
      EnclosingCtor = enclosingCtor;
      CorrespondingFormal = correspondingFormal;
    }
  }

  public class OpaqueTypeDecl : TopLevelDecl, TypeParameter.ParentType
  {
    public override string WhatKind { get { return "opaque type"; } }
    public readonly TypeParameter TheType;
    public TypeParameter.EqualitySupportValue EqualitySupport {
      get { return TheType.EqualitySupport; }
    }
    public bool MustSupportEquality {
      get { return TheType.MustSupportEquality; }
    }
    [ContractInvariantMethod]
    void ObjectInvariant() {
      Contract.Invariant(TheType != null && Name == TheType.Name);
    }

    public OpaqueTypeDecl(IToken tok, string name, ModuleDefinition module, TypeParameter.EqualitySupportValue equalitySupport, List<TypeParameter> typeArgs, Attributes attributes, Declaration clonedFrom = null)
      : base(tok, name, module, typeArgs, attributes, clonedFrom) {
      Contract.Requires(tok != null);
      Contract.Requires(name != null);
      Contract.Requires(module != null);
      Contract.Requires(typeArgs != null);
      TheType = new OpaqueType_AsParameter(tok, name, equalitySupport, TypeArgs);
    }
  }

  public interface RedirectingTypeDecl : ICallable
  {
    string Name { get; }

    IToken tok { get; }
    Attributes Attributes { get; }
    ModuleDefinition Module { get; }
    BoundVar/*?*/ Var { get; }
    Expression/*?*/ Constraint { get; }
    FreshIdGenerator IdGenerator { get; }
  }

  public class NativeType
  {
    public readonly string Name;
    public readonly BigInteger LowerBound;
    public readonly BigInteger UpperBound;
    public readonly int Bitwidth;  // for unasigned types, this shows the number of bits in the type; else is 0
    public readonly string Suffix;
    public readonly bool NeedsCastAfterArithmetic;
    public NativeType(string Name, BigInteger LowerBound, BigInteger UpperBound, int bitwidth, string Suffix, bool NeedsCastAfterArithmetic) {
      Contract.Requires(Name != null);
      Contract.Requires(LowerBound != null);
      Contract.Requires(UpperBound != null);
      Contract.Requires(0 <= bitwidth && (bitwidth == 0 || LowerBound == 0));
      Contract.Requires(Suffix != null);
      this.Name = Name;
      this.LowerBound = LowerBound;
      this.UpperBound = UpperBound;
      this.Bitwidth = bitwidth;
      this.Suffix = Suffix;
      this.NeedsCastAfterArithmetic = NeedsCastAfterArithmetic;
    }
  }

  public class NewtypeDecl : TopLevelDecl, RedirectingTypeDecl
  {
    public override string WhatKind { get { return "newtype"; } }
    public readonly Type BaseType;
    public readonly BoundVar Var;  // can be null (if non-null, then object.ReferenceEquals(Var.Type, BaseType))
    public readonly Expression Constraint;  // is null iff Var is
    public NativeType NativeType; // non-null for fixed-size representations (otherwise, use BigIntegers for integers)
    public UserDefinedType SelfSynonym; // a synonym that points back to this newtype, but only in a revealed scope
    public NewtypeDecl(IToken tok, string name, ModuleDefinition module, Type baseType, Attributes attributes, NewtypeDecl clonedFrom = null)
      : base(tok, name, module, new List<TypeParameter>(), attributes, clonedFrom) {
      Contract.Requires(tok != null);
      Contract.Requires(name != null);
      Contract.Requires(module != null);
      Contract.Requires(baseType != null);
      BaseType = baseType;
    }
    public NewtypeDecl(IToken tok, string name, ModuleDefinition module, BoundVar bv, Expression constraint, Attributes attributes, NewtypeDecl clonedFrom = null)
      : base(tok, name, module, new List<TypeParameter>(), attributes, clonedFrom) {
      Contract.Requires(tok != null);
      Contract.Requires(name != null);
      Contract.Requires(module != null);
      Contract.Requires(bv != null && bv.Type != null);
      BaseType = bv.Type;
      Var = bv;
      Constraint = constraint;
      
    }

    [ContractInvariantMethod]
    void ObjectInvariant() {
      Contract.Invariant(SelfSynonym == null ||
        ((UserDefinedType)((TypeSynonymDecl)SelfSynonym.ResolvedClass).Rhs).ResolvedClass == this);
    }


    string RedirectingTypeDecl.Name { get { return Name; } }
    IToken RedirectingTypeDecl.tok { get { return tok; } }
    Attributes RedirectingTypeDecl.Attributes { get { return Attributes; } }
    ModuleDefinition RedirectingTypeDecl.Module { get { return Module; } }
    BoundVar RedirectingTypeDecl.Var { get { return Var; } }
    Expression RedirectingTypeDecl.Constraint { get { return Constraint; } }
    FreshIdGenerator RedirectingTypeDecl.IdGenerator { get { return IdGenerator; } }

    bool ICodeContext.IsGhost { get { return true; } }
    List<TypeParameter> ICodeContext.TypeArgs { get { return new List<TypeParameter>(); } }
    List<Formal> ICodeContext.Ins { get { return new List<Formal>(); } }
    ModuleDefinition ICodeContext.EnclosingModule { get { return Module; } }
    bool ICodeContext.MustReverify { get { return false; } }
    bool ICodeContext.AllowsNontermination { get { return false; } }
    IToken ICallable.Tok { get { return tok; } }
    string ICallable.NameRelativeToModule { get { return Name; } }
    Specification<Expression> ICallable.Decreases {
      get {
        // The resolver checks that a NewtypeDecl sits in its own SSC in the call graph.  Therefore,
        // the question of what its Decreases clause is should never arise.
        throw new cce.UnreachableException();
      }
    }
    bool ICallable.InferredDecreases {
      get { throw new cce.UnreachableException(); }  // see comment above about ICallable.Decreases
      set { throw new cce.UnreachableException(); }  // see comment above about ICallable.Decreases
    }
    public new NewtypeDecl ClonedFrom {
      get {
        return (NewtypeDecl)base.ClonedFrom;
      }
    }
  }


  public class TypeSynonymDecl : TopLevelDecl, RedirectingTypeDecl
  {
    public override string WhatKind { get { return "type synonym"; } }
    public readonly Type Rhs;
    public TypeSynonymDecl(IToken tok, string name, List<TypeParameter> typeArgs, ModuleDefinition module, Type rhs, Attributes attributes, TypeSynonymDecl clonedFrom = null)
      : base(tok, name, module, typeArgs, attributes, clonedFrom) {
      Contract.Requires(tok != null);
      Contract.Requires(name != null);
      Contract.Requires(typeArgs != null);
      Contract.Requires(module != null);
      Contract.Requires(rhs != null);
      Rhs = rhs;
    }
    /// <summary>
    /// Returns the declared .Rhs but with formal type arguments replaced by the given actuals.
    /// </summary>
    public Type RhsWithArgument(List<Type> typeArgs) {
      Contract.Requires(typeArgs != null);
      Contract.Requires(typeArgs.Count == TypeArgs.Count);
      // Instantiate with the actual type arguments
      if (typeArgs.Count == 0) {
        // this optimization seems worthwhile
        return Rhs;
      } else {
        var subst = Resolver.TypeSubstitutionMap(TypeArgs, typeArgs);
        return Resolver.SubstType(Rhs, subst);
      }
    }

    string RedirectingTypeDecl.Name { get { return Name; } }
    IToken RedirectingTypeDecl.tok { get { return tok; } }
    Attributes RedirectingTypeDecl.Attributes { get { return Attributes; } }
    ModuleDefinition RedirectingTypeDecl.Module { get { return Module; } }
    BoundVar RedirectingTypeDecl.Var { get { return null; } }
    Expression RedirectingTypeDecl.Constraint { get { return null; } }
    FreshIdGenerator RedirectingTypeDecl.IdGenerator { get { return IdGenerator; } }

    bool ICodeContext.IsGhost { get { return false; } }
    List<TypeParameter> ICodeContext.TypeArgs { get { return TypeArgs; } }
    List<Formal> ICodeContext.Ins { get { return new List<Formal>(); } }
    ModuleDefinition ICodeContext.EnclosingModule { get { return Module; } }
    bool ICodeContext.MustReverify {get { return false; } }
    bool ICodeContext.AllowsNontermination { get { return false; } }
    IToken ICallable.Tok { get { return tok; } }
    string ICallable.NameRelativeToModule { get { return Name; } }
    Specification<Expression> ICallable.Decreases {
      get {
        // The resolver checks that a NewtypeDecl sits in its own SSC in the call graph.  Therefore,
        // the question of what its Decreases clause is should never arise.
        throw new cce.UnreachableException();
      }
    }
    bool ICallable.InferredDecreases {
      get { throw new cce.UnreachableException(); }  // see comment above about ICallable.Decreases
      set { throw new cce.UnreachableException(); }  // see comment above about ICallable.Decreases
    }
  }

  public class SubsetTypeDecl : TypeSynonymDecl, RedirectingTypeDecl
  {
    public override string WhatKind { get { return "subset type"; } }
    public readonly BoundVar Var;
    public readonly Expression Constraint;
    public SubsetTypeDecl(IToken tok, string name, List<TypeParameter> typeArgs, ModuleDefinition module,
      BoundVar id, Expression constraint,
      Attributes attributes, SubsetTypeDecl clonedFrom = null)
      : base(tok, name, typeArgs, module, id.Type, attributes, clonedFrom) {
      Contract.Requires(tok != null);
      Contract.Requires(name != null);
      Contract.Requires(typeArgs != null);
      Contract.Requires(module != null);
      Contract.Requires(id != null && id.Type != null);
      Contract.Requires(constraint != null);
      Var = id;
      Constraint = constraint;
    }
    BoundVar RedirectingTypeDecl.Var { get { return Var; } }
    Expression RedirectingTypeDecl.Constraint { get { return Constraint; } }
  }

  [ContractClass(typeof(IVariableContracts))]
  public interface IVariable {
    string Name {
      get;
    }
    string DisplayName {  // what the user thinks he wrote
      get;
    }
    string UniqueName {
      get;
    }
    bool HasBeenAssignedUniqueName {  // unique names are not assigned until the Translator; if you don't already know if that stage has run, this boolean method will tell you
      get;
    }
    string AssignUniqueName(FreshIdGenerator generator);
    string CompileName {
      get;
    }
    Type Type {
      get;
    }
    bool IsMutable {
      get;
    }
    bool IsGhost {
      get;
    }
    IToken Tok {
      get;
    }
  }
  [ContractClassFor(typeof(IVariable))]
  public abstract class IVariableContracts : IVariable {
    public string Name {
      get {
        Contract.Ensures(Contract.Result<string>() != null);
        throw new NotImplementedException();  // this getter implementation is here only so that the Ensures contract can be given here
      }
    }
    public string DisplayName {
      get {
        Contract.Ensures(Contract.Result<string>() != null);
        throw new NotImplementedException();  // this getter implementation is here only so that the Ensures contract can be given here
      }
    }
    public string UniqueName {
      get {
        Contract.Ensures(Contract.Result<string>() != null);
        throw new NotImplementedException();  // this getter implementation is here only so that the Ensures contract can be given here
      }
    }
    public bool HasBeenAssignedUniqueName {
      get {
        throw new NotImplementedException();  // this getter implementation is here only so that the Ensures contract can be given here
      }
    }
    public string CompileName {
      get {
        Contract.Ensures(Contract.Result<string>() != null);
        throw new NotImplementedException();  // this getter implementation is here only so that the Ensures contract can be given here
      }
    }
    public Type Type {
      get {
        Contract.Ensures(Contract.Result<Type>() != null);
        throw new NotImplementedException();  // this getter implementation is here only so that the Ensures contract can be given here
      }
    }
    public bool IsMutable {
      get {
        throw new NotImplementedException();
      }
    }
    public bool IsGhost {
      get {
        throw new NotImplementedException();
      }
    }
    public IToken Tok {
      get {
        Contract.Ensures(Contract.Result<IToken>() != null);
        throw new NotImplementedException();
      }
    }
    public string AssignUniqueName(FreshIdGenerator generator)
    {
      Contract.Ensures(Contract.Result<string>() != null);
      throw new NotImplementedException();
    }
  }

  public abstract class NonglobalVariable : IVariable {
    public readonly IToken tok;
    readonly string name;

    [ContractInvariantMethod]
    void ObjectInvariant() {
      Contract.Invariant(tok != null);
      Contract.Invariant(name != null);
      Contract.Invariant(type != null);
    }

    public string Name {
      get {
        Contract.Ensures(Contract.Result<string>() != null);
        return name;
      }
    }
    public string DisplayName {
      get { return LocalVariable.DisplayNameHelper(this); }
    }
    private string uniqueName;
    public string UniqueName {
      get {
        return uniqueName;
      }
    }
    public bool HasBeenAssignedUniqueName {
      get {
        return uniqueName != null;
      }
    }
    public string AssignUniqueName(FreshIdGenerator generator)
    {
      if (uniqueName == null)
      {
        uniqueName = generator.FreshId(Name + "#");
        compileName = string.Format("_{0}_{1}", Compiler.FreshId(), CompilerizeName(name));
      }
      return UniqueName;
    }
    static char[] specialChars = new char[] { '\'', '_', '?', '\\', '#' };
    public static string CompilerizeName(string nm) {
      if ('0' <= nm[0] && nm[0] <= '9') {
        // the identifier is one that consists of just digits
        return "_" + nm;
      }
      string name = null;
      int i = 0;
      while (true) {
        int j = nm.IndexOfAny(specialChars, i);
        if (j == -1) {
          if (i == 0) {
            return nm;  // this is the common case
          } else {
            return name + nm.Substring(i);
          }
        } else {
          string nxt = nm.Substring(i, j - i);
          name = name == null ? nxt : name + nxt;
          switch (nm[j]) {
            case '\'': name += "_k"; break;
            case '_': name += "__"; break;
            case '?': name += "_q"; break;
            case '\\': name += "_b"; break;
            case '#': name += "_h"; break;
            default:
              Contract.Assume(false);  // unexpected character
              break;
          }
          i = j + 1;
          if (i == nm.Length) {
            return name;
          }
        }
      }
    }
    protected string compileName;
    public virtual string CompileName {
      get {
        if (compileName == null)
        {
          compileName = string.Format("_{0}_{1}", Compiler.FreshId(), CompilerizeName(name));
        }
        return compileName;
      }
    }
    Type type;
    public Type SyntacticType { get { return type; } }  // returns the non-normalized type
    public Type Type {
      get {
        Contract.Ensures(Contract.Result<Type>() != null);
        return type.Normalize();
      }
    }
    public abstract bool IsMutable {
      get;
    }
    bool isGhost;  // readonly after resolution
    public bool IsGhost {
      get {
        return isGhost;
      }
      set {
        isGhost = value;
      }
    }
    public IToken Tok {
      get {
        return tok;
      }
    }

    public NonglobalVariable(IToken tok, string name, Type type, bool isGhost) {
      Contract.Requires(tok != null);
      Contract.Requires(name != null);
      Contract.Requires(type != null);
      this.tok = tok;
      this.name = name;
      this.type = type;
      this.isGhost = isGhost;
    }
  }

  public class Formal : NonglobalVariable {
    public readonly bool InParam;  // true to in-parameter, false for out-parameter
    public override bool IsMutable {
      get {
        return !InParam;
      }
    }
    public readonly bool IsOld;

    public Formal(IToken tok, string name, Type type, bool inParam, bool isGhost, bool isOld = false)
      : base(tok, name, type, isGhost) {
      Contract.Requires(tok != null);
      Contract.Requires(name != null);
      Contract.Requires(type != null);
      InParam = inParam;
      IsOld = isOld;
    }

    public bool HasName {
      get {
        return !Name.StartsWith("#");
      }
    }
    public override string CompileName {
      get {
        if (compileName == null) {
          compileName = CompilerizeName(Name);
        }
        return compileName;
      }
    }
  }

  /// <summary>
  /// An ImplicitFormal is a parameter that is declared implicitly, in particular the "_k" depth parameter
  /// of each colemma (for use in the comethod body only, not the specification).
  /// </summary>
  public class ImplicitFormal : Formal
  {
    public ImplicitFormal(IToken tok, string name, Type type, bool inParam, bool isGhost)
      : base(tok, name, type, inParam, isGhost) {
      Contract.Requires(tok != null);
      Contract.Requires(name != null);
      Contract.Requires(type != null);
    }
  }

  [DebuggerDisplay("Bound<{name}>")]
  public class BoundVar : NonglobalVariable {
    public override bool IsMutable {
      get {
        return false;
      }
    }

    public BoundVar(IToken tok, string name, Type type)
      : base(tok, name, type, false) {
      Contract.Requires(tok != null);
      Contract.Requires(name != null);
      Contract.Requires(type != null);
    }
  }

  public class Function : MemberDecl, TypeParameter.ParentType, ICallable {
    public override string WhatKind { get { return "function"; } }
    public readonly bool IsProtected;
    public bool IsRecursive;  // filled in during resolution
    public bool IsFueled;  // filled in during resolution if anyone tries to adjust this function's fuel
    public readonly List<TypeParameter> TypeArgs;
    public readonly List<Formal> Formals;
    public readonly Type ResultType;
    public readonly List<Expression> Req;
    public readonly List<FrameExpression> Reads;
    public readonly List<Expression> Ens;
    public readonly Specification<Expression> Decreases;
    public Expression Body;  // an extended expression; Body is readonly after construction, except for any kind of rewrite that may take place around the time of resolution
    public bool SignatureIsOmitted { get { return SignatureEllipsis != null; } }  // is "false" for all Function objects that survive into resolution
    public readonly IToken SignatureEllipsis;
    public bool IsBuiltin;
    public Function OverriddenFunction;
    public bool containsQuantifier;
    public bool ContainsQuantifier { 
      set { containsQuantifier = value; }
      get { return containsQuantifier;  }
    }

    public override IEnumerable<Expression> SubExpressions {
      get {
        foreach (var e in Req) {
          yield return e;
        }
        foreach (var e in Reads) {
          yield return e.E;
        }
        foreach (var e in Ens) {
          yield return e;
        }
        foreach (var e in Decreases.Expressions) {
          yield return e;
        }
        if (Body != null) {
          yield return Body;
        }
      }
    }

    public Type Type {
      get {
        // Note, the following returned type can contain type parameters from the function and its enclosing class
        return new ArrowType(tok, Formals.ConvertAll(f => f.Type), ResultType);
      }
    }

    public bool AllowsNontermination {
      get {
        return Contract.Exists(Decreases.Expressions, e => e is WildcardExpr);
      }
    }
    
    /// <summary>
    /// The "AllCalls" field is used for non-FixpointPredicate, non-PrefixPredicate functions only (so its value should not be relied upon for FixpointPredicate and PrefixPredicate functions).
    /// It records all function calls made by the Function, including calls made in the body as well as in the specification.
    /// The field is filled in during resolution (and used toward the end of resolution, to attach a helpful "decreases" prefix to functions in clusters
    /// with co-recursive calls.
    /// </summary>
    public readonly List<FunctionCallExpr> AllCalls = new List<FunctionCallExpr>();
    public enum CoCallClusterInvolvement {
      None,  // the SCC containing the function does not involve any co-recursive calls
      IsMutuallyRecursiveTarget,  // the SCC contains co-recursive calls, and this function is the target of some non-self recursive call
      CoRecursiveTargetAllTheWay,  // the SCC contains co-recursive calls, and this function is the target only of self-recursive calls and co-recursive calls
    }
    public CoCallClusterInvolvement CoClusterTarget = CoCallClusterInvolvement.None;

    [ContractInvariantMethod]
    void ObjectInvariant() {
      Contract.Invariant(cce.NonNullElements(TypeArgs));
      Contract.Invariant(cce.NonNullElements(Formals));
      Contract.Invariant(ResultType != null);
      Contract.Invariant(cce.NonNullElements(Req));
      Contract.Invariant(cce.NonNullElements(Reads));
      Contract.Invariant(cce.NonNullElements(Ens));
      Contract.Invariant(Decreases != null);
    }

    /// <summary>
    /// Note, functions are "ghost" by default; a non-ghost function is called a "function method".
    /// </summary>
    public Function(IToken tok, string name, bool hasStaticKeyword, bool isProtected, bool isGhost,
                    List<TypeParameter> typeArgs, List<Formal> formals, Type resultType,
                    List<Expression> req, List<FrameExpression> reads, List<Expression> ens, Specification<Expression> decreases,
                    Expression body, Attributes attributes, IToken signatureEllipsis, Declaration clonedFrom = null)
      : base(tok, name, hasStaticKeyword, isGhost, attributes, clonedFrom) {

      Contract.Requires(tok != null);
      Contract.Requires(name != null);
      Contract.Requires(cce.NonNullElements(typeArgs));
      Contract.Requires(cce.NonNullElements(formals));
      Contract.Requires(resultType != null);
      Contract.Requires(cce.NonNullElements(req));
      Contract.Requires(cce.NonNullElements(reads));
      Contract.Requires(cce.NonNullElements(ens));
      Contract.Requires(decreases != null);
      this.IsProtected = isProtected;
      this.IsFueled = false;  // Defaults to false.  Only set to true if someone mentions this function in a fuel annotation
      this.TypeArgs = typeArgs;
      this.Formals = formals;
      this.ResultType = resultType;
      this.Req = req;
      this.Reads = reads;
      this.Ens = ens;
      this.Decreases = decreases;
      this.Body = body;
      this.SignatureEllipsis = signatureEllipsis;

      if (attributes != null) {
        List<Expression> args = Attributes.FindExpressions(attributes, "fuel");
        if (args != null) {
          if (args.Count == 1) {
            LiteralExpr literal = args[0] as LiteralExpr;
            if (literal != null && literal.Value is BigInteger) {
              this.IsFueled = true;
            }
          } else if (args.Count == 2) {
            LiteralExpr literalLow = args[0] as LiteralExpr;
            LiteralExpr literalHigh = args[1] as LiteralExpr;

            if (literalLow != null && literalLow.Value is BigInteger && literalHigh != null && literalHigh.Value is BigInteger) {
              this.IsFueled = true;
            }
          }
        }
      }
    }
          

    bool ICodeContext.IsGhost { get { return this.IsGhost; } }
    List<TypeParameter> ICodeContext.TypeArgs { get { return this.TypeArgs; } }
    List<Formal> ICodeContext.Ins { get { return this.Formals; } }
    IToken ICallable.Tok { get { return this.tok; } }
    string ICallable.NameRelativeToModule { get { return EnclosingClass.Name + "." + Name; } }
    Specification<Expression> ICallable.Decreases { get { return this.Decreases; } }
    bool _inferredDecr;
    bool ICallable.InferredDecreases {
      set { _inferredDecr = value; }
      get { return _inferredDecr; }
    }
    ModuleDefinition ICodeContext.EnclosingModule { get { return this.EnclosingClass.Module; } }
    bool ICodeContext.MustReverify { get { return false; } }

    [Pure]
    public bool IsFuelAware() { return IsRecursive || IsFueled; }
  }

  public class Predicate : Function
  {
    public override string WhatKind { get { return "predicate"; } }
    public enum BodyOriginKind
    {
      OriginalOrInherited,  // this predicate definition is new (and the predicate may or may not have a body), or the predicate's body (whether or not it exists) is being inherited unmodified (from the previous refinement--it may be that the inherited body was itself an extension, for example)
      DelayedDefinition,  // this predicate declaration provides, for the first time, a body--the declaration refines a previously declared predicate, but the previous one had no body
      Extension  // this predicate extends the definition of a predicate with a body in a module being refined
    }
    public readonly BodyOriginKind BodyOrigin;
    public Predicate(IToken tok, string name, bool hasStaticKeyword, bool isProtected, bool isGhost,
                     List<TypeParameter> typeArgs, List<Formal> formals,
                     List<Expression> req, List<FrameExpression> reads, List<Expression> ens, Specification<Expression> decreases,
                     Expression body, BodyOriginKind bodyOrigin, Attributes attributes, IToken signatureEllipsis, Declaration clonedFrom = null)
      : base(tok, name, hasStaticKeyword, isProtected, isGhost, typeArgs, formals, new BoolType(), req, reads, ens, decreases, body, attributes, signatureEllipsis, clonedFrom) {
      Contract.Requires(bodyOrigin == Predicate.BodyOriginKind.OriginalOrInherited || body != null);
      BodyOrigin = bodyOrigin;
    }
  }

  /// <summary>
  /// An PrefixPredicate is the inductive unrolling P# implicitly declared for every fixpoint-predicate P.
  /// </summary>
  public class PrefixPredicate : Function
  {
    public override string WhatKind { get { return "prefix predicate"; } }
    public readonly Formal K;
    public readonly FixpointPredicate FixpointPred;
    public PrefixPredicate(IToken tok, string name, bool hasStaticKeyword, bool isProtected,
                     List<TypeParameter> typeArgs, Formal k, List<Formal> formals,
                     List<Expression> req, List<FrameExpression> reads, List<Expression> ens, Specification<Expression> decreases,
                     Expression body, Attributes attributes, FixpointPredicate fixpointPred)
      : base(tok, name, hasStaticKeyword, isProtected, true, typeArgs, formals, new BoolType(), req, reads, ens, decreases, body, attributes, null, null) {
      Contract.Requires(k != null);
      Contract.Requires(fixpointPred != null);
      Contract.Requires(formals != null && 1 <= formals.Count && formals[0] == k);
      K = k;
      FixpointPred = fixpointPred;
    }
  }

  public abstract class FixpointPredicate : Function
  {
    public readonly List<FunctionCallExpr> Uses = new List<FunctionCallExpr>();  // filled in during resolution, used by verifier
    public PrefixPredicate PrefixPredicate;  // filled in during resolution (name registration)

    public FixpointPredicate(IToken tok, string name, bool hasStaticKeyword, bool isProtected,
                             List<TypeParameter> typeArgs, List<Formal> formals,
                             List<Expression> req, List<FrameExpression> reads, List<Expression> ens,
                             Expression body, Attributes attributes, IToken signatureEllipsis, Declaration clonedFrom = null)
      : base(tok, name, hasStaticKeyword, isProtected, true, typeArgs, formals, new BoolType(),
             req, reads, ens, new Specification<Expression>(new List<Expression>(), null), body, attributes, signatureEllipsis, clonedFrom) {
    }

    /// <summary>
    /// For the given call P(s), return P#[depth](s).  The resulting expression shares some of the subexpressions
    /// with 'fexp' (that is, what is returned is not necessarily a clone).
    /// </summary>
    public FunctionCallExpr CreatePrefixPredicateCall(FunctionCallExpr fexp, Expression depth) {
      Contract.Requires(fexp != null);
      Contract.Requires(fexp.Function == this);
      Contract.Requires(depth != null);
      Contract.Ensures(Contract.Result<FunctionCallExpr>() != null);

      var args = new List<Expression>() { depth };
      args.AddRange(fexp.Args);
      var prefixPredCall = new FunctionCallExpr(fexp.tok, this.PrefixPredicate.Name, fexp.Receiver, fexp.OpenParen, args);
      prefixPredCall.Function = this.PrefixPredicate;  // resolve here

      prefixPredCall.TypeArgumentSubstitutions = new Dictionary<TypeParameter, Type>();
      var old_to_new = new Dictionary<TypeParameter, TypeParameter>();
      for (int i = 0; i < this.TypeArgs.Count; i++) {
   old_to_new[this.TypeArgs[i]] = this.PrefixPredicate.TypeArgs[i];
      }
      foreach (var p in fexp.TypeArgumentSubstitutions) {
        prefixPredCall.TypeArgumentSubstitutions[old_to_new[p.Key]] = p.Value;
      }  // resolved here.

      prefixPredCall.Type = fexp.Type;  // resolve here
      prefixPredCall.CoCall = fexp.CoCall;  // resolve here
      return prefixPredCall;
    }
  }

  public class InductivePredicate : FixpointPredicate
  {
    public override string WhatKind { get { return "inductive predicate"; } }
    public InductivePredicate(IToken tok, string name, bool hasStaticKeyword, bool isProtected,
                              List<TypeParameter> typeArgs, List<Formal> formals,
                              List<Expression> req, List<FrameExpression> reads, List<Expression> ens,
                              Expression body, Attributes attributes, IToken signatureEllipsis, Declaration clonedFrom = null)
      : base(tok, name, hasStaticKeyword, isProtected, typeArgs, formals,
             req, reads, ens, body, attributes, signatureEllipsis, clonedFrom) {
    }
  }

  public class CoPredicate : FixpointPredicate
  {
    public override string WhatKind { get { return "copredicate"; } }
    public CoPredicate(IToken tok, string name, bool hasStaticKeyword, bool isProtected,
                       List<TypeParameter> typeArgs, List<Formal> formals,
                       List<Expression> req, List<FrameExpression> reads, List<Expression> ens,
                       Expression body, Attributes attributes, IToken signatureEllipsis, Declaration clonedFrom = null)
      : base(tok, name, hasStaticKeyword, isProtected, typeArgs, formals,
             req, reads, ens, body, attributes, signatureEllipsis, clonedFrom) {
    }
  }

  public class Method : MemberDecl, TypeParameter.ParentType, IMethodCodeContext
  {
    public override string WhatKind { get { return "method"; } }
    public bool SignatureIsOmitted { get { return SignatureEllipsis != null; } }
    public readonly IToken SignatureEllipsis;
    public bool MustReverify;
    public readonly List<TypeParameter> TypeArgs;
    public readonly List<Formal> Ins;
    public readonly List<Formal> Outs;
    public readonly List<MaybeFreeExpression> Req;
    public readonly Specification<FrameExpression> Mod;
    public readonly List<MaybeFreeExpression> Ens;
    public readonly Specification<Expression> Decreases;
    public BlockStmt Body;  // Body is readonly after construction, except for any kind of rewrite that may take place around the time of resolution
    public bool IsRecursive;  // filled in during resolution
    public bool IsTailRecursive;  // filled in during resolution
    public readonly ISet<IVariable> AssignedAssumptionVariables = new HashSet<IVariable>();
    public Method OverriddenMethod;
    
    public override IEnumerable<Expression> SubExpressions {
      get {
        foreach (var e in Req) {
          yield return e.E;
        }
        foreach (var e in Mod.Expressions) {
          yield return e.E;
        }
        foreach (var e in Ens) {
          yield return e.E;
        }
        foreach (var e in Decreases.Expressions) {
          yield return e;
        }
      }
    }


    [ContractInvariantMethod]
    void ObjectInvariant() {
      Contract.Invariant(cce.NonNullElements(TypeArgs));
      Contract.Invariant(cce.NonNullElements(Ins));
      Contract.Invariant(cce.NonNullElements(Outs));
      Contract.Invariant(cce.NonNullElements(Req));
      Contract.Invariant(Mod != null);
      Contract.Invariant(cce.NonNullElements(Ens));
      Contract.Invariant(Decreases != null);
    }

    public Method(IToken tok, string name,
                  bool hasStaticKeyword, bool isGhost,
                  [Captured] List<TypeParameter> typeArgs,
                  [Captured] List<Formal> ins, [Captured] List<Formal> outs,
                  [Captured] List<MaybeFreeExpression> req, [Captured] Specification<FrameExpression> mod,
                  [Captured] List<MaybeFreeExpression> ens,
                  [Captured] Specification<Expression> decreases,
                  [Captured] BlockStmt body,
                  Attributes attributes, IToken signatureEllipsis, Declaration clonedFrom = null)
      : base(tok, name, hasStaticKeyword, isGhost, attributes, clonedFrom) {
      Contract.Requires(tok != null);
      Contract.Requires(name != null);
      Contract.Requires(cce.NonNullElements(typeArgs));
      Contract.Requires(cce.NonNullElements(ins));
      Contract.Requires(cce.NonNullElements(outs));
      Contract.Requires(cce.NonNullElements(req));
      Contract.Requires(mod != null);
      Contract.Requires(cce.NonNullElements(ens));
      Contract.Requires(decreases != null);
      this.TypeArgs = typeArgs;
      this.Ins = ins;
      this.Outs = outs;
      this.Req = req;
      this.Mod = mod;
      this.Ens = ens;
      this.Decreases = decreases;
      this.Body = body;
      this.SignatureEllipsis = signatureEllipsis;
      MustReverify = false;
    }

    bool ICodeContext.IsGhost { get { return this.IsGhost; } }
    List<TypeParameter> ICodeContext.TypeArgs { get { return this.TypeArgs; } }
    List<Formal> ICodeContext.Ins { get { return this.Ins; } }
    List<Formal> IMethodCodeContext.Outs { get { return this.Outs; } }
    Specification<FrameExpression> IMethodCodeContext.Modifies { get { return Mod; } }
    IToken ICallable.Tok { get { return this.tok; } }
    string ICallable.NameRelativeToModule { get { return EnclosingClass.Name + "." + Name; } }
    Specification<Expression> ICallable.Decreases { get { return this.Decreases; } }
    bool _inferredDecr;
    bool ICallable.InferredDecreases {
      set { _inferredDecr = value; }
      get { return _inferredDecr; }
    }

    ModuleDefinition ICodeContext.EnclosingModule {
      get {
        Contract.Assert(this.EnclosingClass != null);  // this getter is supposed to be called only after signature-resolution is complete
        return this.EnclosingClass.Module;
      }
    }
    bool ICodeContext.MustReverify { get { return this.MustReverify; } }
    public bool AllowsNontermination {
      get {
        return Contract.Exists(Decreases.Expressions, e => e is WildcardExpr);
      }
    }

    public override string CompileName {
      get {
        var nm = base.CompileName;
        if (IsStatic && nm == "Main" && !Dafny.Compiler.IsMain(this)) {
          // for a static method that is named "Main" but is not a legal "Main" method,
          // change its name.
          nm = EnclosingClass.Name + "_" + nm;
        }
        return nm;
      }
    } 
  }

  public class Lemma : Method
  {
    public override string WhatKind { get { return "lemma"; } }
    public Lemma(IToken tok, string name,
                 bool hasStaticKeyword,
                 [Captured] List<TypeParameter> typeArgs,
                 [Captured] List<Formal> ins, [Captured] List<Formal> outs,
                 [Captured] List<MaybeFreeExpression> req, [Captured] Specification<FrameExpression> mod,
                 [Captured] List<MaybeFreeExpression> ens,
                 [Captured] Specification<Expression> decreases,
                 [Captured] BlockStmt body,
                 Attributes attributes, IToken signatureEllipsis, Declaration clonedFrom = null)
      : base(tok, name, hasStaticKeyword, true, typeArgs, ins, outs, req, mod, ens, decreases, body, attributes, signatureEllipsis, clonedFrom) {
    }
  }

  public class TwoStateLemma : Method
  {
    public readonly Specification<FrameExpression> Reads;
    public override string WhatKind { get { return "twostate lemma"; } }
    public TwoStateLemma(IToken tok, string name,
                 bool hasStaticKeyword,
                 [Captured] List<TypeParameter> typeArgs,
                 [Captured] List<Formal> ins, [Captured] List<Formal> outs,
                 [Captured] List<MaybeFreeExpression> req,
                 [Captured] Specification<FrameExpression> mod,
                 [Captured] Specification<FrameExpression> reads,
                 [Captured] List<MaybeFreeExpression> ens,
                 [Captured] Specification<Expression> decreases,
                 [Captured] BlockStmt body,
                 Attributes attributes, IToken signatureEllipsis, Declaration clonedFrom = null)
      : base(tok, name, hasStaticKeyword, true, typeArgs, ins, outs, req, mod, ens, decreases, body, attributes, signatureEllipsis, clonedFrom) {
      Contract.Requires(tok != null);
      Contract.Requires(name != null);
      Contract.Requires(typeArgs != null);
      Contract.Requires(ins != null);
      Contract.Requires(outs != null);
      Contract.Requires(req != null);
      Contract.Requires(mod != null);
      Contract.Requires(reads != null);
      Contract.Requires(ens != null);
      Contract.Requires(decreases != null);
      this.Reads = reads;
    }
  }

  public class Constructor : Method
  {
    public override string WhatKind { get { return "constructor"; } }
    public Constructor(IToken tok, string name,
                  [Captured] List<TypeParameter> typeArgs,
                  [Captured] List<Formal> ins,
                  [Captured] List<MaybeFreeExpression> req, [Captured] Specification<FrameExpression> mod,
                  [Captured] List<MaybeFreeExpression> ens,
                  [Captured] Specification<Expression> decreases,
                  [Captured] BlockStmt body,
                  Attributes attributes, IToken signatureEllipsis, Declaration clonedFrom = null)
      : base(tok, name, false, false, typeArgs, ins, new List<Formal>(), req, mod, ens, decreases, body, attributes, signatureEllipsis, clonedFrom) {
      Contract.Requires(tok != null);
      Contract.Requires(name != null);
      Contract.Requires(cce.NonNullElements(typeArgs));
      Contract.Requires(cce.NonNullElements(ins));
      Contract.Requires(cce.NonNullElements(req));
      Contract.Requires(mod != null);
      Contract.Requires(cce.NonNullElements(ens));
      Contract.Requires(decreases != null);
    }

    public bool HasName {
      get {
        return Name != "_ctor";
      }
    }
  }

  /// <summary>
  /// A PrefixLemma is the inductive unrolling M# implicitly declared for every colemma M.
  /// </summary>
  public class PrefixLemma : Method
  {
    public override string WhatKind { get { return "prefix lemma"; } }
    public readonly Formal K;
    public readonly FixpointLemma FixpointLemma;
    public PrefixLemma(IToken tok, string name, bool hasStaticKeyword,
                       List<TypeParameter> typeArgs, Formal k, List<Formal> ins, List<Formal> outs,
                       List<MaybeFreeExpression> req, Specification<FrameExpression> mod, List<MaybeFreeExpression> ens, Specification<Expression> decreases,
                       BlockStmt body, Attributes attributes, FixpointLemma fixpointLemma)
      : base(tok, name, hasStaticKeyword, true, typeArgs, ins, outs, req, mod, ens, decreases, body, attributes, null) {
      Contract.Requires(k != null);
      Contract.Requires(ins != null && 1 <= ins.Count && ins[0] == k);
      Contract.Requires(fixpointLemma != null);
      K = k;
      FixpointLemma = fixpointLemma;
    }
  }

  public abstract class FixpointLemma : Method
  {
    public PrefixLemma PrefixLemma;  // filled in during resolution (name registration)

    public FixpointLemma(IToken tok, string name,
                         bool hasStaticKeyword,
                         List<TypeParameter> typeArgs,
                         List<Formal> ins, [Captured] List<Formal> outs,
                         List<MaybeFreeExpression> req, [Captured] Specification<FrameExpression> mod,
                         List<MaybeFreeExpression> ens,
                         Specification<Expression> decreases,
                         BlockStmt body,
                         Attributes attributes, IToken signatureEllipsis, Declaration clonedFrom)
      : base(tok, name, hasStaticKeyword, true, typeArgs, ins, outs, req, mod, ens, decreases, body, attributes, signatureEllipsis, clonedFrom) {
      Contract.Requires(tok != null);
      Contract.Requires(name != null);
      Contract.Requires(cce.NonNullElements(typeArgs));
      Contract.Requires(cce.NonNullElements(ins));
      Contract.Requires(cce.NonNullElements(outs));
      Contract.Requires(cce.NonNullElements(req));
      Contract.Requires(mod != null);
      Contract.Requires(cce.NonNullElements(ens));
      Contract.Requires(decreases != null);
    }
  }

  public class InductiveLemma : FixpointLemma
  {
    public override string WhatKind { get { return "inductive lemma"; } }

    public InductiveLemma(IToken tok, string name,
                          bool hasStaticKeyword,
                          List<TypeParameter> typeArgs,
                          List<Formal> ins, [Captured] List<Formal> outs,
                          List<MaybeFreeExpression> req, [Captured] Specification<FrameExpression> mod,
                          List<MaybeFreeExpression> ens,
                          Specification<Expression> decreases,
                          BlockStmt body,
                          Attributes attributes, IToken signatureEllipsis, Declaration clonedFrom = null)
      : base(tok, name, hasStaticKeyword, typeArgs, ins, outs, req, mod, ens, decreases, body, attributes, signatureEllipsis, clonedFrom) {
      Contract.Requires(tok != null);
      Contract.Requires(name != null);
      Contract.Requires(cce.NonNullElements(typeArgs));
      Contract.Requires(cce.NonNullElements(ins));
      Contract.Requires(cce.NonNullElements(outs));
      Contract.Requires(cce.NonNullElements(req));
      Contract.Requires(mod != null);
      Contract.Requires(cce.NonNullElements(ens));
      Contract.Requires(decreases != null);
    }
  }

  public class CoLemma : FixpointLemma
  {
    public override string WhatKind { get { return "colemma"; } }

    public CoLemma(IToken tok, string name,
                   bool hasStaticKeyword,
                   List<TypeParameter> typeArgs,
                   List<Formal> ins, [Captured] List<Formal> outs,
                   List<MaybeFreeExpression> req, [Captured] Specification<FrameExpression> mod,
                   List<MaybeFreeExpression> ens,
                   Specification<Expression> decreases,
                   BlockStmt body,
                   Attributes attributes, IToken signatureEllipsis, Declaration clonedFrom = null)
      : base(tok, name, hasStaticKeyword, typeArgs, ins, outs, req, mod, ens, decreases, body, attributes, signatureEllipsis, clonedFrom) {
      Contract.Requires(tok != null);
      Contract.Requires(name != null);
      Contract.Requires(cce.NonNullElements(typeArgs));
      Contract.Requires(cce.NonNullElements(ins));
      Contract.Requires(cce.NonNullElements(outs));
      Contract.Requires(cce.NonNullElements(req));
      Contract.Requires(mod != null);
      Contract.Requires(cce.NonNullElements(ens));
      Contract.Requires(decreases != null);
    }
  }

  // ------------------------------------------------------------------------------------------------------

  public abstract class Statement : IAttributeBearingDeclaration
  {
    public readonly IToken Tok;
    public readonly IToken EndTok;  // typically a terminating semi-colon or end-curly-brace
    public LList<Label> Labels;  // mutable during resolution

    private Attributes attributes;
    public Attributes Attributes {
      get {
        return attributes;
      }
      set {
        attributes = value;
      }
    }

    [ContractInvariantMethod]
    void ObjectInvariant() {
      Contract.Invariant(Tok != null);
      Contract.Invariant(EndTok != null);
    }

    public bool IsGhost;  // filled in by resolution

    public Statement(IToken tok, IToken endTok, Attributes attrs) {
      Contract.Requires(tok != null);
      Contract.Requires(endTok != null);
      this.Tok = tok;
      this.EndTok = endTok;
      this.attributes = attrs;
    }

    public Statement(IToken tok, IToken endTok)
      : this(tok, endTok, null) {
      Contract.Requires(tok != null);
      Contract.Requires(endTok != null);
    }

    /// <summary>
    /// Returns the non-null substatements of the Statements.
    /// </summary>
    public virtual IEnumerable<Statement> SubStatements {
      get { yield break; }
    }

    /// <summary>
    /// Returns the non-null expressions of this statement proper (that is, do not include the expressions of substatements).
    /// </summary>
    public virtual IEnumerable<Expression> SubExpressions {
      get {
        foreach (var e in Attributes.SubExpressions(Attributes)) {
          yield return e;
        }
      }
    }
  }

  public class LList<T>
  {
    public readonly T Data;
    public readonly LList<T> Next;
    const LList<T> Empty = null;

    public LList(T d, LList<T> next) {
      Data = d;
      Next = next;
    }

    public static LList<T> Append(LList<T> a, LList<T> b) {
      if (a == null) return b;
      return new LList<T>(a.Data, Append(a.Next, b));
      // pretend this is ML
    }
    public static int Count(LList<T> n) {
      int count = 0;
      while (n != null) {
        count++;
        n = n.Next;
      }
      return count;
    }
  }

  public class Label
  {
    public readonly IToken Tok;
    public readonly string Name;
    string uniqueId = null;
    public string AssignUniqueId(string prefix, FreshIdGenerator idGen)
    {
      if (uniqueId == null)
      {
        uniqueId = idGen.FreshNumericId(prefix);
      }
      return uniqueId;
    }
    public Label(IToken tok, string label) {
      Contract.Requires(tok != null);
      Tok = tok;
      Name = label;
    }
  }

  public abstract class PredicateStmt : Statement
  {
    public readonly Expression Expr;
    [ContractInvariantMethod]
    void ObjectInvariant() {
      Contract.Invariant(Expr != null);
    }

    public PredicateStmt(IToken tok, IToken endTok, Expression expr, Attributes attrs)
      : base(tok, endTok, attrs) {
      Contract.Requires(tok != null);
      Contract.Requires(endTok != null);
      Contract.Requires(expr != null);
      this.Expr = expr;
    }

    public PredicateStmt(IToken tok, IToken endTok, Expression expr)
      : this(tok, endTok, expr, null) {
      Contract.Requires(tok != null);
      Contract.Requires(endTok != null);
      Contract.Requires(expr != null);
      this.Expr = expr;
    }
    public override IEnumerable<Expression> SubExpressions {
      get {
        foreach (var e in base.SubExpressions) { yield return e; }
        yield return Expr;
      }
    }
  }

  public class AssertStmt : PredicateStmt {
    public readonly BlockStmt Proof;
    public AssertStmt(IToken tok, IToken endTok, Expression expr, BlockStmt/*?*/ proof, Attributes attrs)
      : base(tok, endTok, expr, attrs) {
      Contract.Requires(tok != null);
      Contract.Requires(endTok != null);
      Contract.Requires(expr != null);
      Proof = proof;
    }
    public override IEnumerable<Statement> SubStatements {
      get {
        if (Proof != null) {
          yield return Proof;
        }
      }
    }
  }

  public class AssumeStmt : PredicateStmt {
    public AssumeStmt(IToken tok, IToken endTok, Expression expr, Attributes attrs)
      : base(tok, endTok, expr, attrs) {
      Contract.Requires(tok != null);
      Contract.Requires(endTok != null);
      Contract.Requires(expr != null);
    }
  }

  public class PrintStmt : Statement {
    public readonly List<Expression> Args;
    [ContractInvariantMethod]
    void ObjectInvariant() {
      Contract.Invariant(cce.NonNullElements(Args));
    }

    public PrintStmt(IToken tok, IToken endTok, List<Expression> args)
      : base(tok, endTok) {
      Contract.Requires(tok != null);
      Contract.Requires(endTok != null);
      Contract.Requires(cce.NonNullElements(args));

      Args = args;
    }
    public override IEnumerable<Expression> SubExpressions {
      get {
        foreach (var e in base.SubExpressions) { yield return e; }
        foreach (var arg in Args) {
          yield return arg;
        }
      }
    }
  }

  public class BreakStmt : Statement {
    public readonly string TargetLabel;
    public readonly int BreakCount;
    public Statement TargetStmt;  // filled in during resolution
    [ContractInvariantMethod]
    void ObjectInvariant() {
      Contract.Invariant(TargetLabel != null || 1 <= BreakCount);
    }

    public BreakStmt(IToken tok, IToken endTok, string targetLabel)
      : base(tok, endTok) {
      Contract.Requires(tok != null);
      Contract.Requires(endTok != null);
      Contract.Requires(targetLabel != null);
      this.TargetLabel = targetLabel;
    }
    public BreakStmt(IToken tok, IToken endTok, int breakCount)
      : base(tok, endTok) {
      Contract.Requires(tok != null);
      Contract.Requires(endTok != null);
      Contract.Requires(1 <= breakCount);
      this.BreakCount = breakCount;
    }
  }

  public abstract class ProduceStmt : Statement
  {
    public List<AssignmentRhs> rhss;
    public UpdateStmt hiddenUpdate;
    public ProduceStmt(IToken tok, IToken endTok, List<AssignmentRhs> rhss)
      : base(tok, endTok) {
      Contract.Requires(tok != null);
      Contract.Requires(endTok != null);
      this.rhss = rhss;
      hiddenUpdate = null;
    }
    public override IEnumerable<Expression> SubExpressions {
      get {
        foreach (var e in base.SubExpressions) { yield return e; }
        if (rhss != null) {
          foreach (var rhs in rhss) {
            foreach (var ee in rhs.SubExpressions) {
              yield return ee;
            }
          }
        }
      }
    }
    public override IEnumerable<Statement> SubStatements {
      get {
        if (rhss != null) {
          foreach (var rhs in rhss) {
            foreach (var s in rhs.SubStatements) {
              yield return s;
            }
          }
        }
      }
    }
  }

  public class ReturnStmt : ProduceStmt
  {
    public bool ReverifyPost;  // set during pre-resolution refinement transformation
    public ReturnStmt(IToken tok, IToken endTok, List<AssignmentRhs> rhss)
      : base(tok, endTok, rhss) {
      Contract.Requires(tok != null);
      Contract.Requires(endTok != null);
    }
  }

  public class YieldStmt : ProduceStmt
  {
    public YieldStmt(IToken tok, IToken endTok, List<AssignmentRhs> rhss)
      : base(tok, endTok, rhss) {
      Contract.Requires(tok != null);
      Contract.Requires(endTok != null);
    }
  }

  public abstract class AssignmentRhs
  {
    public readonly IToken Tok;

    private Attributes attributes;
    public Attributes Attributes
    {
      get
      {
        return attributes;
      }
      set
      {
        attributes = value;
      }
    }

    public bool HasAttributes()
    {
      return Attributes != null;
    }

    internal AssignmentRhs(IToken tok, Attributes attrs = null) {
      Tok = tok;
      Attributes = attrs;
    }
    public abstract bool CanAffectPreviouslyKnownExpressions { get; }
    /// <summary>
    /// Returns the non-null subexpressions of the AssignmentRhs.
    /// </summary>
    public virtual IEnumerable<Expression> SubExpressions {
      get {
        foreach (var e in Attributes.SubExpressions(Attributes)) {
          yield return e;
        }
      }
    }
    /// <summary>
    /// Returns the non-null sub-statements of the AssignmentRhs.
    /// </summary>
    public virtual IEnumerable<Statement> SubStatements{
      get { yield break; }
    }
  }

  public class ExprRhs : AssignmentRhs
  {
    public readonly Expression Expr;
    [ContractInvariantMethod]
    void ObjectInvariant() {
      Contract.Invariant(Expr != null);
    }

    public ExprRhs(Expression expr, Attributes attrs = null)  // TODO: these 'attrs' apparently aren't handled correctly in the Cloner, and perhaps not in various visitors either (for example, CheckIsCompilable should not go into attributes)
      : base(expr.tok, attrs)
    {
      Contract.Requires(expr != null);
      Expr = expr;
    }
    public override bool CanAffectPreviouslyKnownExpressions { get { return false; } }
    public override IEnumerable<Expression> SubExpressions {
      get {
        yield return Expr;
      }
    }
  }

  /// <summary>
  /// A TypeRhs represents one of three things, each having to do with allocating something in the heap:
  ///  * new T[EE]
  ///    This allocates an array of objects of type T (where EE is a list of expression)
  ///  * new C
  ///    This allocates an object of type C
  ///  * new C.Init(EE)
  ///    This allocates an object of type C and then invokes the method/constructor Init on it
  /// There are three ways to construct a TypeRhs syntactically:
  ///  * TypeRhs(T, EE)
  ///      -- represents new T[EE]
  ///  * TypeRhs(C)
  ///      -- represents new C
  ///  * TypeRhs(Path, EE)
  ///    Here, Path may either be of the form C.Init
  ///      -- represents new C.Init(EE)
  ///    or all of Path denotes a type
  ///      -- represents new C._ctor(EE), where _ctor is the anonymous constructor for class C
  /// </summary>
  public class TypeRhs : AssignmentRhs
  {
    /// <summary>
    /// If ArrayDimensions != null, then the TypeRhs represents "new EType[ArrayDimensions]"
    ///     and Arguments, Path, and InitCall are all null.
    /// If ArrayDimentions == null && Arguments == null, then the TypeRhs represents "new EType"
    ///     and Path, and InitCall are all null.
    /// If Arguments != null, then the TypeRhs represents "new Path(Arguments)"
    ///     and EType and InitCall is filled in by resolution, and ArrayDimensions == null.
    /// If OptionalNameComponent == null and Arguments != null, then the TypeRHS has not been resolved yet;
    ///   resolution will either produce an error or will chop off the last part of "EType" and move it to
    ///   OptionalNameComponent, after which the case above applies.
    /// </summary>
    public Type EType;  // in the case of Arguments != null, EType is filled in during resolution
    public readonly List<Expression> ArrayDimensions;
    public readonly List<Expression> Arguments;
    public Type Path;
    public CallStmt InitCall;  // may be null (and is definitely null for arrays), may be filled in during resolution
    public Type Type;  // filled in during resolution
    [ContractInvariantMethod]
    void ObjectInvariant() {
      Contract.Invariant(EType != null || Arguments != null);
      Contract.Invariant(ArrayDimensions == null || (Arguments == null && Path == null && InitCall == null && 1 <= ArrayDimensions.Count));
      Contract.Invariant(Arguments == null || (Path != null && ArrayDimensions == null));
      Contract.Invariant(!(ArrayDimensions == null && Arguments == null) || (Path == null && InitCall == null));
    }

    public TypeRhs(IToken tok, Type type, List<Expression> arrayDimensions)
      : base(tok) {
      Contract.Requires(tok != null);
      Contract.Requires(type != null);
      Contract.Requires(arrayDimensions != null && 1 <= arrayDimensions.Count);
      EType = type;
      ArrayDimensions = arrayDimensions;
    }
    public TypeRhs(IToken tok, Type type)
      : base(tok)
    {
      Contract.Requires(tok != null);
      Contract.Requires(type != null);
      EType = type;
    }
    public TypeRhs(IToken tok, Type path, List<Expression> arguments, bool disambiguatingDummy)
      : base(tok)
    {
      Contract.Requires(tok != null);
      Contract.Requires(path != null);
      Contract.Requires(arguments != null);
      Path = path;
      Arguments = arguments;
    }
    public override bool CanAffectPreviouslyKnownExpressions {
      get {
        if (InitCall != null) {
          foreach (var mod in InitCall.Method.Mod.Expressions) {
            if (!(mod.E is ThisExpr)) {
              return true;
            }
          }
        }
        return false;
      }
    }

    public override IEnumerable<Expression> SubExpressions {
      get {
        if (ArrayDimensions != null) {
          foreach (var e in ArrayDimensions) {
            yield return e;
          }
        }
      }
    }
    public override IEnumerable<Statement> SubStatements {
      get {
        if (InitCall != null) {
          yield return InitCall;
        }
      }
    }
  }

  public class HavocRhs : AssignmentRhs {
    public HavocRhs(IToken tok)
      : base(tok)
    {
    }
    public override bool CanAffectPreviouslyKnownExpressions { get { return false; } }
  }

  public class VarDeclStmt : Statement
  {
    public readonly List<LocalVariable> Locals;
    public readonly ConcreteUpdateStatement Update;
    [ContractInvariantMethod]
    void ObjectInvariant() {
      Contract.Invariant(cce.NonNullElements(Locals));
      Contract.Invariant(Locals.Count != 0);
    }

    public VarDeclStmt(IToken tok, IToken endTok, List<LocalVariable> locals, ConcreteUpdateStatement update)
      : base(tok, endTok)
    {
      Contract.Requires(tok != null);
      Contract.Requires(endTok != null);
      Contract.Requires(locals != null);
      Contract.Requires(locals.Count != 0);

      Locals = locals;
      Update = update;
    }

    public override IEnumerable<Statement> SubStatements {
      get { if (Update != null) { yield return Update; } }
    }

    public override IEnumerable<Expression> SubExpressions {
      get {
        foreach (var e in base.SubExpressions) { yield return e; }
        foreach (var v in Locals) {
          foreach (var e in Attributes.SubExpressions(v.Attributes)) {
            yield return e;
          }
        }
      }
    }
  }

  public class LetStmt : Statement 
  {
    public readonly List<CasePattern> LHSs;
    public readonly List<Expression> RHSs;

    public LetStmt(IToken tok, IToken endTok, List<CasePattern> lhss, List<Expression> rhss)
      : base(tok, endTok) {
      LHSs = lhss;
      RHSs = rhss;
    }

    public override IEnumerable<Expression> SubExpressions {
      get {
        foreach (var e in Attributes.SubExpressions(Attributes)) {
          yield return e;
        }
        foreach (var rhs in RHSs) {
          yield return rhs;
        }
      }
    }

    public IEnumerable<BoundVar> BoundVars {
      get {
        foreach (var lhs in LHSs) {
          foreach (var bv in lhs.Vars) {
            yield return bv;
          }
        }
      }
    }
  }

  /// <summary>
  /// Common superclass of UpdateStmt and AssignSuchThatStmt.
  /// </summary>
  public abstract class ConcreteUpdateStatement : Statement
  {
    public readonly List<Expression> Lhss;
    public ConcreteUpdateStatement(IToken tok, IToken endTok, List<Expression> lhss, Attributes attrs = null)
      : base(tok, endTok, attrs) {
      Contract.Requires(tok != null);
      Contract.Requires(endTok != null);
      Contract.Requires(cce.NonNullElements(lhss));
      Lhss = lhss;
    }
  }

  public class AssignSuchThatStmt : ConcreteUpdateStatement
  {
    public readonly Expression Expr;
    public readonly IToken AssumeToken;

    public List<ComprehensionExpr.BoundedPool> Bounds;  // initialized and filled in by resolver; null for a ghost statement
    // invariant Bounds == null || Bounds.Count == BoundVars.Count;
    public List<IVariable> MissingBounds;  // filled in during resolution; remains "null" if bounds can be found
    // invariant Bounds == null || MissingBounds == null;
    public class WiggleWaggleBound : ComprehensionExpr.BoundedPool
    {
      public override bool IsFinite {
        get { return false; }
      }
      public override int Preference() {
        return 0;
      }
    }

    /// <summary>
    /// "assumeToken" is allowed to be "null", in which case the verifier will check that a RHS value exists.
    /// If "assumeToken" is non-null, then it should denote the "assume" keyword used in the statement.
    /// </summary>
    public AssignSuchThatStmt(IToken tok, IToken endTok, List<Expression> lhss, Expression expr, IToken assumeToken, Attributes attrs)
      : base(tok, endTok, lhss, attrs) {
      Contract.Requires(tok != null);
      Contract.Requires(endTok != null);
      Contract.Requires(cce.NonNullElements(lhss));
      Contract.Requires(lhss.Count != 0);
      Contract.Requires(expr != null);
      Expr = expr;
      if (assumeToken != null) {
        AssumeToken = assumeToken;
      }
    }
    public override IEnumerable<Expression> SubExpressions {
      get {
        foreach (var e in base.SubExpressions) { yield return e; }
        yield return Expr;
        foreach (var lhs in Lhss) {
          yield return lhs;
        }
      }
    }
  }

  public class UpdateStmt : ConcreteUpdateStatement
  {
    public readonly List<AssignmentRhs> Rhss;
    public readonly bool CanMutateKnownState;

    public readonly List<Statement> ResolvedStatements = new List<Statement>();  // contents filled in during resolution
    public override IEnumerable<Statement> SubStatements {
      get { return ResolvedStatements; }
    }

    [ContractInvariantMethod]
    void ObjectInvariant() {
      Contract.Invariant(cce.NonNullElements(Lhss));
      Contract.Invariant(cce.NonNullElements(Rhss));
    }
    public UpdateStmt(IToken tok, IToken endTok, List<Expression> lhss, List<AssignmentRhs> rhss)
      : base(tok, endTok, lhss)
    {
      Contract.Requires(tok != null);
      Contract.Requires(endTok != null);
      Contract.Requires(cce.NonNullElements(lhss));
      Contract.Requires(cce.NonNullElements(rhss));
      Contract.Requires(lhss.Count != 0 || rhss.Count == 1);
      Rhss = rhss;
      CanMutateKnownState = false;
    }
    public UpdateStmt(IToken tok, IToken endTok, List<Expression> lhss, List<AssignmentRhs> rhss, bool mutate)
      : base(tok, endTok, lhss)
    {
      Contract.Requires(tok != null);
      Contract.Requires(endTok != null);
      Contract.Requires(cce.NonNullElements(lhss));
      Contract.Requires(cce.NonNullElements(rhss));
      Contract.Requires(lhss.Count != 0 || rhss.Count == 1);
      Rhss = rhss;
      CanMutateKnownState = mutate;
    }
  }

  public class AssignStmt : Statement {
    public readonly Expression Lhs;
    public readonly AssignmentRhs Rhs;
    [ContractInvariantMethod]
    void ObjectInvariant() {
      Contract.Invariant(Lhs != null);
      Contract.Invariant(Rhs != null);
    }

    public AssignStmt(IToken tok, IToken endTok, Expression lhs, AssignmentRhs rhs)
      : base(tok, endTok) {
      Contract.Requires(tok != null);
      Contract.Requires(endTok != null);
      Contract.Requires(lhs != null);
      Contract.Requires(rhs != null);
      this.Lhs = lhs;
      this.Rhs = rhs;
    }

    public override IEnumerable<Statement> SubStatements {
      get {
        foreach (var s in Rhs.SubStatements) {
          yield return s;
        }
      }
    }

    public override IEnumerable<Expression> SubExpressions {
      get {
        foreach (var e in base.SubExpressions) { yield return e; }
        yield return Lhs;
        foreach (var ee in Rhs.SubExpressions) {
          yield return ee;
        }
      }
    }

    /// <summary>
    /// This method assumes "lhs" has been successfully resolved.
    /// </summary>
    public static bool LhsIsToGhost(Expression lhs) {
      Contract.Requires(lhs != null);
      return LhsIsToGhost_Which(lhs) == NonGhostKind.IsGhost;
    }
    public enum NonGhostKind { IsGhost, Variable, Field, ArrayElement }
    public static string NonGhostKind_To_String(NonGhostKind gk) {
      Contract.Requires(gk != NonGhostKind.IsGhost);
      switch (gk) {
        case NonGhostKind.Variable: return "non-ghost variable";
        case NonGhostKind.Field: return "non-ghost field";
        case NonGhostKind.ArrayElement: return "array element";
        default:
          Contract.Assume(false);  // unexpected NonGhostKind
          throw new cce.UnreachableException();  // please compiler
      }
    }
    /// <summary>
    /// This method assumes "lhs" has been successfully resolved.
    /// </summary>
    public static NonGhostKind LhsIsToGhost_Which(Expression lhs) {
      Contract.Requires(lhs != null);
      lhs = lhs.Resolved;
      if (lhs is IdentifierExpr) {
        var x = (IdentifierExpr)lhs;
        if (!x.Var.IsGhost) {
          return NonGhostKind.Variable;
        }
      } else if (lhs is MemberSelectExpr) {
        var x = (MemberSelectExpr)lhs;
        if (!x.Member.IsGhost) {
          return NonGhostKind.Field;
        }
      } else {
        // LHS denotes an array element, which is always non-ghost
        return NonGhostKind.ArrayElement;
      }
      return NonGhostKind.IsGhost;
    }
  }

  public class LocalVariable : IVariable, IAttributeBearingDeclaration {
    public readonly IToken Tok;
    public readonly IToken EndTok;  // typically a terminating semi-colon or end-curly-brace
    readonly string name;
    public Attributes Attributes;
    public bool IsGhost;
    [ContractInvariantMethod]
    void ObjectInvariant() {
      Contract.Invariant(name != null);
      Contract.Invariant(OptionalType != null);
    }

    public LocalVariable(IToken tok, IToken endTok, string name, Type type, bool isGhost) {
      Contract.Requires(tok != null);
      Contract.Requires(endTok != null);
      Contract.Requires(name != null);
      Contract.Requires(type != null);  // can be a proxy, though

      this.Tok = tok;
      this.EndTok = endTok;
      this.name = name;
      this.OptionalType = type;
      this.IsGhost = isGhost;
    }

    public string Name {
      get {
        Contract.Ensures(Contract.Result<string>() != null);
        return name;
      }
    }
    public static bool HasWildcardName(IVariable v) {
      Contract.Requires(v != null);
      return v.Name.StartsWith("_v");
    }
    public static string DisplayNameHelper(IVariable v) {
      Contract.Requires(v != null);
      return HasWildcardName(v) ? "_" : v.Name;
    }
    public string DisplayName {
      get { return DisplayNameHelper(this); }
    }
    private string uniqueName;
    public string UniqueName {
      get {
        return uniqueName;
      }
    }
    public bool HasBeenAssignedUniqueName {
      get {
        return uniqueName != null;
      }
    }
    public string AssignUniqueName(FreshIdGenerator generator)
    {
      if (uniqueName == null)
      {
        uniqueName = generator.FreshId(Name + "#");
        compileName = string.Format("_{0}_{1}", Compiler.FreshId(), NonglobalVariable.CompilerizeName(name));
      }
      return UniqueName;
    }
    string compileName;
    public string CompileName {
      get {
        if (compileName == null)
        {
          compileName = string.Format("_{0}_{1}", Compiler.FreshId(), NonglobalVariable.CompilerizeName(name));
        }
        return compileName;
      }
    }
    public readonly Type OptionalType;  // this is the type mentioned in the declaration, if any
    internal Type type;  // this is the declared or inferred type of the variable; it is non-null after resolution (even if resolution fails)
    public Type Type {
      get {
        Contract.Ensures(Contract.Result<Type>() != null);

        Contract.Assume(type != null);  /* we assume object has been resolved */
        return type.Normalize();
      }
    }
    public bool IsMutable {
      get {
        return true;
      }
    }
    bool IVariable.IsGhost {
      get {
        return this.IsGhost;
      }
    }
    /// <summary>
    /// This method retrospectively makes the LocalVariable a ghost.  It is to be used only during resolution.
    /// </summary>
    public void MakeGhost() {
      this.IsGhost = true;
    }
    IToken IVariable.Tok {
      get {
        return Tok;
      }
    }
  }

  /// <summary>
  /// A CallStmt is always resolved.  It is typically produced as a resolved counterpart of the syntactic AST note ApplySuffix.
  /// </summary>
  public class CallStmt : Statement {
    [ContractInvariantMethod]
    void ObjectInvariant() {
      Contract.Invariant(MethodSelect.Member is Method);
      Contract.Invariant(cce.NonNullElements(Lhs));
      Contract.Invariant(cce.NonNullElements(Args));
    }

    public readonly List<Expression> Lhs;
    public readonly MemberSelectExpr MethodSelect;
    public readonly List<Expression> Args;

    public Expression Receiver { get { return MethodSelect.Obj; } }
    public Method Method { get { return (Method)MethodSelect.Member; } }

    public CallStmt(IToken tok, IToken endTok, List<Expression> lhs, MemberSelectExpr memSel, List<Expression> args)
      : base(tok, endTok) {
      Contract.Requires(tok != null);
      Contract.Requires(endTok != null);
      Contract.Requires(cce.NonNullElements(lhs));
      Contract.Requires(memSel != null);
      Contract.Requires(memSel.Member is Method);
      Contract.Requires(cce.NonNullElements(args));

      this.Lhs = lhs;
      this.MethodSelect = memSel;
      this.Args = args;
    }

    public override IEnumerable<Expression> SubExpressions {
      get {
        foreach (var e in base.SubExpressions) { yield return e; }
        foreach (var ee in Lhs) {
          yield return ee;
        }
        yield return MethodSelect;
        foreach (var ee in Args) {
          yield return ee;
        }
      }
    }
  }

  public class BlockStmt : Statement {
    public readonly List<Statement> Body;
    public BlockStmt(IToken tok, IToken endTok, [Captured] List<Statement> body)
      : base(tok, endTok) {
      Contract.Requires(tok != null);
      Contract.Requires(endTok != null);
      Contract.Requires(cce.NonNullElements(body));
      this.Body = body;
    }

    public override IEnumerable<Statement> SubStatements {
      get { return Body; }
    }
  }

  public class IfStmt : Statement {
    public readonly bool IsExistentialGuard;
    public readonly Expression Guard;
    public readonly BlockStmt Thn;
    public readonly Statement Els;
    [ContractInvariantMethod]
    void ObjectInvariant() {
      Contract.Invariant(!IsExistentialGuard || (Guard is ExistsExpr && ((ExistsExpr)Guard).Range == null));
      Contract.Invariant(Thn != null);
      Contract.Invariant(Els == null || Els is BlockStmt || Els is IfStmt || Els is SkeletonStatement);
    }
    public IfStmt(IToken tok, IToken endTok, bool isExistentialGuard, Expression guard, BlockStmt thn, Statement els)
      : base(tok, endTok) {
      Contract.Requires(tok != null);
      Contract.Requires(endTok != null);
      Contract.Requires(!isExistentialGuard || (guard is ExistsExpr && ((ExistsExpr)guard).Range == null));
      Contract.Requires(thn != null);
      Contract.Requires(els == null || els is BlockStmt || els is IfStmt || els is SkeletonStatement);
      this.IsExistentialGuard = isExistentialGuard;
      this.Guard = guard;
      this.Thn = thn;
      this.Els = els;
    }
    public override IEnumerable<Statement> SubStatements {
      get {
        yield return Thn;
        if (Els != null) {
          yield return Els;
        }
      }
    }
    public override IEnumerable<Expression> SubExpressions {
      get {
        foreach (var e in base.SubExpressions) { yield return e; }
        if (Guard != null) {
          yield return Guard;
        }
      }
    }
  }

  public class GuardedAlternative
  {
    public readonly IToken Tok;
    public readonly bool IsExistentialGuard;
    public readonly Expression Guard;
    public readonly List<Statement> Body;
    [ContractInvariantMethod]
    void ObjectInvariant() {
      Contract.Invariant(Tok != null);
      Contract.Invariant(Guard != null);
      Contract.Invariant(!IsExistentialGuard || (Guard is ExistsExpr && ((ExistsExpr)Guard).Range == null));
      Contract.Invariant(Body != null);
    }
    public GuardedAlternative(IToken tok, bool isExistentialGuard, Expression guard, List<Statement> body)
    {
      Contract.Requires(tok != null);
      Contract.Requires(guard != null);
      Contract.Requires(!isExistentialGuard || (guard is ExistsExpr && ((ExistsExpr)guard).Range == null));
      Contract.Requires(body != null);
      this.Tok = tok;
      this.IsExistentialGuard = isExistentialGuard;
      this.Guard = guard;
      this.Body = body;
    }
  }

  public class AlternativeStmt : Statement
  {
    public readonly bool UsesOptionalBraces;
    public readonly List<GuardedAlternative> Alternatives;
    [ContractInvariantMethod]
    void ObjectInvariant() {
      Contract.Invariant(Alternatives != null);
    }
    public AlternativeStmt(IToken tok, IToken endTok, List<GuardedAlternative> alternatives, bool usesOptionalBraces)
      : base(tok, endTok) {
      Contract.Requires(tok != null);
      Contract.Requires(endTok != null);
      Contract.Requires(alternatives != null);
      this.Alternatives = alternatives;
      this.UsesOptionalBraces = usesOptionalBraces;
    }
    public override IEnumerable<Statement> SubStatements {
      get {
        foreach (var alt in Alternatives) {
          foreach (var s in alt.Body) {
            yield return s;
          }
        }
      }
    }
    public override IEnumerable<Expression> SubExpressions {
      get {
        foreach (var e in base.SubExpressions) { yield return e; }
        foreach (var alt in Alternatives) {
          yield return alt.Guard;
        }
      }
    }
  }

  public abstract class LoopStmt : Statement
  {
    public readonly List<MaybeFreeExpression> Invariants;
    public readonly Specification<Expression> Decreases;
    public bool InferredDecreases;  // filled in by resolution
    public readonly Specification<FrameExpression> Mod;
    [ContractInvariantMethod]
    void ObjectInvariant() {
      Contract.Invariant(cce.NonNullElements(Invariants));
      Contract.Invariant(Decreases != null);
      Contract.Invariant(Mod != null);
    }
    public LoopStmt(IToken tok, IToken endTok, List<MaybeFreeExpression> invariants, Specification<Expression> decreases, Specification<FrameExpression> mod)
    : base(tok, endTok)
    {
      Contract.Requires(tok != null);
      Contract.Requires(endTok != null);
      Contract.Requires(cce.NonNullElements(invariants));
      Contract.Requires(decreases != null);
      Contract.Requires(mod != null);

      this.Invariants = invariants;
      this.Decreases = decreases;
      this.Mod = mod;
      if (DafnyOptions.O.Dafnycc) {
        Decreases = new Specification<Expression>(
          new List<Expression>() { new WildcardExpr(tok) }, null);
      }
    }
    public override IEnumerable<Expression> SubExpressions {
      get {
        foreach (var e in base.SubExpressions) { yield return e; }
        foreach (var mfe in Invariants) {
          foreach (var e in Attributes.SubExpressions(mfe.Attributes)) { yield return e; }
          yield return mfe.E;
        }
        foreach (var e in Attributes.SubExpressions(Decreases.Attributes)) { yield return e; }
        if (Decreases.Expressions != null) {
          foreach (var e in Decreases.Expressions) {
            yield return e;
          }
        }
        foreach (var e in Attributes.SubExpressions(Mod.Attributes)) { yield return e; }
        if (Mod.Expressions != null) {
          foreach (var fe in Mod.Expressions) {
            yield return fe.E;
          }
        }
      }
    }
  }

  public class WhileStmt : LoopStmt
  {
    public readonly Expression Guard;
    public readonly BlockStmt Body;

    public WhileStmt(IToken tok, IToken endTok, Expression guard,
                     List<MaybeFreeExpression> invariants, Specification<Expression> decreases, Specification<FrameExpression> mod,
                     BlockStmt body)
      : base(tok, endTok, invariants, decreases, mod) {
      Contract.Requires(tok != null);
      Contract.Requires(endTok != null);
      this.Guard = guard;
      this.Body = body;
    }

    public override IEnumerable<Statement> SubStatements {
      get {
        if (Body != null) {
          yield return Body;
        }
      }
    }
    public override IEnumerable<Expression> SubExpressions {
      get {
        foreach (var e in base.SubExpressions) { yield return e; }
        if (Guard != null) {
          yield return Guard;
        }
      }
    }
  }

  /// <summary>
  /// This class is really just a WhileStmt, except that it serves the purpose of remembering if the object was created as the result of a refinement
  /// merge.
  /// </summary>
  public class RefinedWhileStmt : WhileStmt
  {
    public RefinedWhileStmt(IToken tok, IToken endTok, Expression guard,
                            List<MaybeFreeExpression> invariants, Specification<Expression> decreases, Specification<FrameExpression> mod,
                            BlockStmt body)
      : base(tok, endTok, guard, invariants, decreases, mod, body) {
      Contract.Requires(tok != null);
      Contract.Requires(endTok != null);
      Contract.Requires(body != null);
    }
  }

  public class AlternativeLoopStmt : LoopStmt
  {
    public readonly bool UsesOptionalBraces;
    public readonly List<GuardedAlternative> Alternatives;
    [ContractInvariantMethod]
    void ObjectInvariant() {
      Contract.Invariant(Alternatives != null);
    }
    public AlternativeLoopStmt(IToken tok, IToken endTok,
                               List<MaybeFreeExpression> invariants, Specification<Expression> decreases, Specification<FrameExpression> mod,
                               List<GuardedAlternative> alternatives, bool usesOptionalBraces)
      : base(tok, endTok, invariants, decreases, mod) {
      Contract.Requires(tok != null);
      Contract.Requires(endTok != null);
      Contract.Requires(alternatives != null);
      this.Alternatives = alternatives;
      this.UsesOptionalBraces = usesOptionalBraces;
    }
    public override IEnumerable<Statement> SubStatements {
      get {
        foreach (var alt in Alternatives) {
          foreach (var s in alt.Body) {
            yield return s;
          }
        }
      }
    }
    public override IEnumerable<Expression> SubExpressions {
      get {
        foreach (var e in base.SubExpressions) { yield return e; }
        foreach (var alt in Alternatives) {
          yield return alt.Guard;
        }
      }
    }
  }

  public class ForallStmt : Statement
  {
    public readonly List<BoundVar> BoundVars;  // note, can be the empty list, in which case Range denotes "true"
    public readonly Expression Range;
    public readonly List<MaybeFreeExpression> Ens;
    public readonly Statement Body;
    public List<Expression> ForallExpressions;   // fill in by rewriter.

    public List<ComprehensionExpr.BoundedPool> Bounds;  // initialized and filled in by resolver
    // invariant: if successfully resolved, Bounds.Count == BoundVars.Count;

    /// <summary>
    /// Assign means there are no ensures clauses and the body consists of one update statement,
    ///   either to an object field or to an array.
    /// Call means there are no ensures clauses and the body consists of a single call to a (presumably
    ///   ghost, but non-ghost is also allowed) method with no out-parameters and an empty modifies
    ///   clause.
    /// Proof means there is at least one ensures clause, and the body consists of any (presumably ghost,
    ///   but non-ghost is also allowed) code without side effects on variables (including fields and array
    ///   elements) declared outside the body itself.
    /// Notes:
    /// * More kinds may be allowed in the future.
    /// * One could also allow Call to call non-ghost methods without side effects.  However, that
    ///   would seem pointless in the program, so they are disallowed (to avoid any confusion that
    ///   such use of the forall statement might actually have a point).
    /// * One could allow Proof even without ensures clauses that "export" what was learned.
    ///   However, that might give the false impression that the body is nevertheless exported.
    /// </summary>
    public enum ParBodyKind { Assign, Call, Proof }
    public ParBodyKind Kind;  // filled in during resolution

    [ContractInvariantMethod]
    void ObjectInvariant() {
      Contract.Invariant(BoundVars != null);
      Contract.Invariant(Range != null);
      Contract.Invariant(BoundVars.Count != 0 || LiteralExpr.IsTrue(Range));
      Contract.Invariant(Ens != null);
    }

    public ForallStmt(IToken tok, IToken endTok, List<BoundVar> boundVars, Attributes attrs, Expression range, List<MaybeFreeExpression> ens, Statement body)
      : base(tok, endTok) {
      Contract.Requires(tok != null);
      Contract.Requires(endTok != null);
      Contract.Requires(cce.NonNullElements(boundVars));
      Contract.Requires(range != null);
      Contract.Requires(boundVars.Count != 0 || LiteralExpr.IsTrue(range));
      Contract.Requires(cce.NonNullElements(ens));
      this.BoundVars = boundVars;
      this.Attributes = attrs;
      this.Range = range;
      this.Ens = ens;
      this.Body = body;
    }

    public Statement S0 {
      get {
        // dig into Body to find a single statement
        Statement s = this.Body;
        while (true) {
          var block = s as BlockStmt;
          if (block != null && block.Body.Count == 1) {
            s = block.Body[0];
            // dig further into s
          } else if (s is UpdateStmt) {
            var update = (UpdateStmt)s;
            if (update.ResolvedStatements.Count == 1) {
              s = update.ResolvedStatements[0];
              // dig further into s
            } else {
              return s;
            }
          } else {
            return s;
          }
        }
      }
    }

    public override IEnumerable<Statement> SubStatements {
      get {
        if (Body != null) {
          yield return Body;
        }
      }
    }
    public override IEnumerable<Expression> SubExpressions {
      get {
        foreach (var e in base.SubExpressions) { yield return e; }
        yield return Range;
        foreach (var ee in Ens) {
          foreach (var e in Attributes.SubExpressions(ee.Attributes)) { yield return e; }
          yield return ee.E;
        }
      }
    }
  }

  public class ModifyStmt : Statement
  {
    public readonly Specification<FrameExpression> Mod;
    public readonly BlockStmt Body;

    public ModifyStmt(IToken tok, IToken endTok, List<FrameExpression> mod, Attributes attrs, BlockStmt body)
      : base(tok, endTok)
    {
      Contract.Requires(tok != null);
      Contract.Requires(endTok != null);
      Contract.Requires(mod != null);
      Mod = new Specification<FrameExpression>(mod, attrs);
      Body = body;
    }

    public override IEnumerable<Statement> SubStatements {
      get {
        if (Body != null) {
          yield return Body;
        }
      }
    }
    public override IEnumerable<Expression> SubExpressions {
      get {
        foreach (var e in base.SubExpressions) { yield return e; }
        foreach (var e in Attributes.SubExpressions(Mod.Attributes)) { yield return e; }
        foreach (var fe in Mod.Expressions) {
          yield return fe.E;
        }
      }
    }
  }

  public class CalcStmt : Statement
  {
    public abstract class CalcOp {
      /// <summary>
      /// Resulting operator "x op z" if "x this y" and "y other z".
      /// Returns null if this and other are incompatible.
      /// </summary>
      [Pure]
      public abstract CalcOp ResultOp(CalcOp other);

      /// <summary>
      /// Returns an expression "line0 this line1".
      /// </summary>
      [Pure]
      public abstract Expression StepExpr(Expression line0, Expression line1);
    }

    public class BinaryCalcOp : CalcOp {
      public readonly BinaryExpr.Opcode Op;

      [ContractInvariantMethod]
      void ObjectInvariant()
      {
        Contract.Invariant(ValidOp(Op));
      }

      /// <summary>
      /// Is op a valid calculation operator?
      /// </summary>
      [Pure]
      public static bool ValidOp(BinaryExpr.Opcode op) {
        return
             op == BinaryExpr.Opcode.Eq || op == BinaryExpr.Opcode.Neq
          || op == BinaryExpr.Opcode.Lt || op == BinaryExpr.Opcode.Le
          || op == BinaryExpr.Opcode.Gt || op == BinaryExpr.Opcode.Ge
          || LogicOp(op);
      }

      /// <summary>
      /// Is op a valid operator only for Boolean lines?
      /// </summary>
      [Pure]
      public static bool LogicOp(BinaryExpr.Opcode op) {
        return op == BinaryExpr.Opcode.Iff || op == BinaryExpr.Opcode.Imp || op == BinaryExpr.Opcode.Exp;
      }

      public BinaryCalcOp(BinaryExpr.Opcode op) {
        Contract.Requires(ValidOp(op));
        Op = op;
      }

      /// <summary>
      /// Does this subsume other (this . other == other . this == this)?
      /// </summary>
      private bool Subsumes(BinaryCalcOp other) {
        Contract.Requires(other != null);
        var op1 = Op;
        var op2 = other.Op;
        if (op1 == BinaryExpr.Opcode.Neq || op2 == BinaryExpr.Opcode.Neq)
          return op2 == BinaryExpr.Opcode.Eq;
        if (op1 == op2)
          return true;
        if (LogicOp(op1) || LogicOp(op2))
          return op2 == BinaryExpr.Opcode.Eq ||
            (op1 == BinaryExpr.Opcode.Imp && op2 == BinaryExpr.Opcode.Iff) ||
            (op1 == BinaryExpr.Opcode.Exp && op2 == BinaryExpr.Opcode.Iff) ||
            (op1 == BinaryExpr.Opcode.Eq && op2 == BinaryExpr.Opcode.Iff);
        return op2 == BinaryExpr.Opcode.Eq ||
          (op1 == BinaryExpr.Opcode.Lt && op2 == BinaryExpr.Opcode.Le) ||
          (op1 == BinaryExpr.Opcode.Gt && op2 == BinaryExpr.Opcode.Ge);
      }

      public override CalcOp ResultOp(CalcOp other) {
        if (other is BinaryCalcOp) {
          var o = (BinaryCalcOp) other;
          if (this.Subsumes(o)) {
            return this;
          } else if (o.Subsumes(this)) {
            return other;
          }
          return null;
        } else if (other is TernaryCalcOp) {
          return other.ResultOp(this);
        } else {
          Contract.Assert(false);
          throw new cce.UnreachableException();
        }
      }

      public override Expression StepExpr(Expression line0, Expression line1)
      {
        if (Op == BinaryExpr.Opcode.Exp) {
          // The order of operands is reversed so that it can be turned into implication during resolution 
          return new BinaryExpr(line0.tok, Op, line1, line0);
        } else {
          return new BinaryExpr(line0.tok, Op, line0, line1);
        }
      }

      public override string ToString()
      {
        return BinaryExpr.OpcodeString(Op);
      }

    }

    public class TernaryCalcOp : CalcOp {
      public readonly Expression Index; // the only allowed ternary operator is ==#, so we only store the index

      [ContractInvariantMethod]
      void ObjectInvariant()
      {
        Contract.Invariant(Index != null);
      }

      public TernaryCalcOp(Expression idx) {
        Contract.Requires(idx != null);
        Index = idx;
      }

      public override CalcOp ResultOp(CalcOp other) {
        if (other is BinaryCalcOp) {
          if (((BinaryCalcOp) other).Op == BinaryExpr.Opcode.Eq) {
            return this;
          }
          return null;
        } else if (other is TernaryCalcOp) {
          var a = Index;
          var b = ((TernaryCalcOp) other).Index;
          var minIndex = new ITEExpr(a.tok, false, new BinaryExpr(a.tok, BinaryExpr.Opcode.Le, a, b), a, b);
          return new TernaryCalcOp(minIndex); // ToDo: if we could compare expressions for syntactic equalty, we could use this here to optimize
        } else {
          Contract.Assert(false);
          throw new cce.UnreachableException();
        }
      }

      public override Expression StepExpr(Expression line0, Expression line1)
      {
        return new TernaryExpr(line0.tok, TernaryExpr.Opcode.PrefixEqOp, Index, line0, line1);
      }

      public override string ToString()
      {
        return "==#";
      }

    }

    public readonly List<Expression> Lines;  // Last line is dummy, in order to form a proper step with the dangling hint
    public readonly List<BlockStmt> Hints;   // Hints[i] comes after line i; block statement is used as a container for multiple sub-hints
    public readonly CalcOp Op;               // main operator of the calculation
    public readonly List<CalcOp> StepOps;    // StepOps[i] comes after line i
    public CalcOp ResultOp;                  // conclusion operator
    public readonly List<Expression> Steps;  // expressions li op l<i + 1>, filled in during resolution (last step is dummy)
    public Expression Result;                     // expression l0 ResultOp ln, filled in during resolution

    public static readonly CalcOp DefaultOp = new BinaryCalcOp(BinaryExpr.Opcode.Eq);

    [ContractInvariantMethod]
    void ObjectInvariant()
    {
      Contract.Invariant(Lines != null);
      Contract.Invariant(cce.NonNullElements(Lines));
      Contract.Invariant(Hints != null);
      Contract.Invariant(cce.NonNullElements(Hints));
      Contract.Invariant(Op != null);
      Contract.Invariant(StepOps != null);
      Contract.Invariant(cce.NonNullElements(StepOps));
      Contract.Invariant(ResultOp != null);
      Contract.Invariant(Steps != null);
      Contract.Invariant(cce.NonNullElements(Steps));
      Contract.Invariant(Hints.Count == Math.Max(Lines.Count - 1, 0));
      Contract.Invariant(StepOps.Count == Hints.Count);
    }

    public CalcStmt(IToken tok, IToken endTok, CalcOp op, List<Expression> lines, List<BlockStmt> hints, List<CalcOp> stepOps, CalcOp resultOp, Attributes attrs)
      : base(tok, endTok)
    {
      Contract.Requires(tok != null);
      Contract.Requires(endTok != null);
      Contract.Requires(op != null);
      Contract.Requires(lines != null);
      Contract.Requires(hints != null);
      Contract.Requires(stepOps != null);
      Contract.Requires(cce.NonNullElements(lines));
      Contract.Requires(cce.NonNullElements(hints));
      Contract.Requires(cce.NonNullElements(stepOps));
      Contract.Requires(hints.Count == Math.Max(lines.Count - 1, 0));
      Contract.Requires(stepOps.Count == hints.Count);
      this.Op = op;
      this.Lines = lines;
      this.Hints = hints;
      this.StepOps = stepOps;
      if (resultOp == null) {
        this.ResultOp = stepOps.Aggregate(DefaultOp, (op0, op1) => op0.ResultOp(op1));
      } else {
        this.ResultOp = resultOp;
      }
      this.Steps = new List<Expression>();
      this.Result = null;
      this.Attributes = attrs;
    }

    public override IEnumerable<Statement> SubStatements
    {
      get {
        foreach (var h in Hints) {
          yield return h;
        }
      }
    }
    public override IEnumerable<Expression> SubExpressions
    {
      get {
        foreach (var e in base.SubExpressions) { yield return e; }
        foreach (var e in Attributes.SubExpressions(Attributes)) { yield return e; }

        for (int i = 0; i < Lines.Count - 1; i++) {  // note, we skip the duplicated line at the end
          yield return Lines[i];
        }
        foreach (var calcop in AllCalcOps) {
          var o3 = calcop as TernaryCalcOp;
          if (o3 != null) {
            yield return o3.Index;
          }
        }
      }
    }

    IEnumerable<CalcOp> AllCalcOps {
      get {
        if (Op != null) {
          yield return Op;
        }
        foreach (var stepop in StepOps) {
          yield return stepop;
        }
        if (ResultOp != null) {
          yield return ResultOp;
        }
      }
    }

    /// <summary>
    /// Left-hand side of a step expression.
    /// Note that Lhs(op.StepExpr(line0, line1)) != line0 when op is <==.
    /// </summary>
    public static Expression Lhs(Expression step)
    {
      Contract.Requires(step is BinaryExpr || step is TernaryExpr);
      if (step is BinaryExpr) {
        return ((BinaryExpr) step).E0;
      } else {
        return ((TernaryExpr) step).E1;
      }
    }

    /// <summary>
    /// Right-hand side of a step expression.
    /// Note that Rhs(op.StepExpr(line0, line1)) != line1 when op is <==.
    /// </summary>
    public static Expression Rhs(Expression step)
    {
      Contract.Requires(step is BinaryExpr || step is TernaryExpr);
      if (step is BinaryExpr) {
        return ((BinaryExpr) step).E1;
      } else {
        return ((TernaryExpr) step).E2;
      }
    }
  }

  public class MatchStmt : Statement
  {
    [ContractInvariantMethod]
    void ObjectInvariant() {
      Contract.Invariant(Source != null);
      Contract.Invariant(cce.NonNullElements(Cases));
      Contract.Invariant(cce.NonNullElements(MissingCases));
    }

    private Expression source;
    private List<MatchCaseStmt> cases;
    public readonly List<DatatypeCtor> MissingCases = new List<DatatypeCtor>();  // filled in during resolution
    public readonly bool UsesOptionalBraces;
    public MatchStmt OrigUnresolved;  // the resolver makes this clone of the MatchStmt before it starts desugaring it

    public MatchStmt(IToken tok, IToken endTok, Expression source, [Captured] List<MatchCaseStmt> cases, bool usesOptionalBraces)
      : base(tok, endTok) {
      Contract.Requires(tok != null);
      Contract.Requires(endTok != null);
      Contract.Requires(source != null);
      Contract.Requires(cce.NonNullElements(cases));
      this.source = source;
      this.cases = cases;
      this.UsesOptionalBraces = usesOptionalBraces;
    }

    public Expression Source {
      get { return source; }
    }

    public List<MatchCaseStmt> Cases {
      get { return cases; }
    }

    // should only be used in desugar in resolve to change the cases of the matchexpr
    public void UpdateSource(Expression source) {
      this.source = source;
    }

    public void UpdateCases(List<MatchCaseStmt> cases) {
      this.cases = cases;
    }

    public override IEnumerable<Statement> SubStatements {
      get {
        foreach (var kase in cases) {
          foreach (var s in kase.Body) {
            yield return s;
          }
        }
      }
    }
    public override IEnumerable<Expression> SubExpressions {
      get {
        foreach (var e in base.SubExpressions) { yield return e; }
        yield return Source;
      }
    }
  }

  public class MatchCaseStmt : MatchCase
  {
    private List<Statement> body;

    [ContractInvariantMethod]
    void ObjectInvariant() {
      Contract.Invariant(cce.NonNullElements(Body));
    }

    public MatchCaseStmt(IToken tok, string id, [Captured] List<BoundVar> arguments, [Captured] List<Statement> body)
      : base(tok, id, arguments)
    {
      Contract.Requires(tok != null);
      Contract.Requires(id != null);
      Contract.Requires(cce.NonNullElements(arguments));
      Contract.Requires(cce.NonNullElements(body));
      this.body = body;
    }

    public MatchCaseStmt(IToken tok, string id, [Captured] List<CasePattern> cps, [Captured] List<Statement> body)
      : base(tok, id, cps) {
      Contract.Requires(tok != null);
      Contract.Requires(id != null);
      Contract.Requires(cce.NonNullElements(cps));
      Contract.Requires(cce.NonNullElements(body));
      this.body = body;
    }

    public List<Statement> Body {
      get { return body; }
    }

    // should only be called by resolve to reset the body of the MatchCaseExpr
    public void UpdateBody(List<Statement> body) {
      this.body = body;
    }
  }

  /// <summary>
  /// The class represents several possible scenarios:
  /// * ...;
  ///   S == null
  /// * assert ...
  ///   ConditionOmitted == true
  /// * assume ...
  ///   ConditionOmitted == true
  /// * if ... { Stmt }
  ///   if ... { Stmt } else ElseStmt
  ///   ConditionOmitted == true
  /// * while ... invariant J;
  ///   ConditionOmitted == true && BodyOmitted == true
  /// * while ... invariant J; { Stmt }
  ///   ConditionOmitted == true && BodyOmitted == false
  /// * modify ...;
  ///   ConditionOmitted == true && BodyOmitted == false
  /// * modify ... { Stmt }
  ///   ConditionOmitted == true && BodyOmitted == false
  /// </summary>
  public class SkeletonStatement : Statement
  {
    public readonly Statement S;
    public bool ConditionOmitted { get { return ConditionEllipsis != null; } }
    public readonly IToken ConditionEllipsis;
    public bool BodyOmitted { get { return BodyEllipsis != null; } }
    public readonly IToken BodyEllipsis;
    public readonly List<IToken> NameReplacements;
    public readonly List<Expression> ExprReplacements;
    public SkeletonStatement(IToken tok, IToken endTok)
      : base(tok, endTok)
    {
      Contract.Requires(tok != null);
      Contract.Requires(endTok != null);
      S = null;
    }
    public SkeletonStatement(Statement s, IToken conditionEllipsis, IToken bodyEllipsis)
      : base(s.Tok, s.EndTok)
    {
      Contract.Requires(s != null);
      S = s;
      ConditionEllipsis = conditionEllipsis;
      BodyEllipsis = bodyEllipsis;
    }
    public SkeletonStatement(IToken tok, IToken endTok, List<IToken> nameReplacements, List<Expression> exprReplacements)
      : base(tok, endTok) {
      Contract.Requires(tok != null);
      Contract.Requires(endTok != null);
      NameReplacements = nameReplacements;
      ExprReplacements = exprReplacements;

    }
    public override IEnumerable<Statement> SubStatements {
      get {
        // The SkeletonStatement is really a modification of its inner statement S.  Therefore,
        // we don't consider S to be a substatement.  Instead, the substatements of S are the
        // substatements of the SkeletonStatement.  In the case the SkeletonStatement modifies
        // S by omitting its body (which is true only for loops), there are no substatements.
        if (!BodyOmitted) {
          foreach (var s in S.SubStatements) {
            yield return s;
          }
        }
      }
    }
  }

  // ------------------------------------------------------------------------------------------------------

  public abstract class TokenWrapper : IToken
  {
    protected readonly IToken WrappedToken;
    protected TokenWrapper(IToken wrappedToken) {
      Contract.Requires(wrappedToken != null);
      WrappedToken = wrappedToken;
    }

    public int col {
      get { return WrappedToken.col; }
      set { throw new NotSupportedException(); }
    }
    public virtual string filename {
      get { return WrappedToken.filename; }
      set { throw new NotSupportedException(); }
    }
    public bool IsValid {
      get { return WrappedToken.IsValid; }
    }
    public int kind {
      get { return WrappedToken.kind; }
      set { throw new NotSupportedException(); }
    }
    public int line {
      get { return WrappedToken.line; }
      set { throw new NotSupportedException(); }
    }
    public int pos {
      get { return WrappedToken.pos; }
      set { throw new NotSupportedException(); }
    }
    public string val {
      get { return WrappedToken.val; }
      set { throw new NotSupportedException(); }
    }
  }

  public class NestedToken : TokenWrapper
  {
    public NestedToken(IToken outer, IToken inner)
      : base(outer)
    {
      Contract.Requires(outer != null);
      Contract.Requires(inner != null);
      Inner = inner;
    }
    public IToken Outer { get { return WrappedToken; } }
    public readonly IToken Inner;
  }

  /// <summary>
  /// An IncludeToken is a wrapper that indicates that the function/method was
  /// declared in a file that was included. Any proof obligations from such an
  /// included file are to be ignored.
  /// </summary>
  public class IncludeToken : TokenWrapper
  {
    public IncludeToken(IToken wrappedToken)
      : base(wrappedToken) {
      Contract.Requires(wrappedToken != null);
    }
  }

  // ------------------------------------------------------------------------------------------------------
  [DebuggerDisplay("{Printer.ExprToString(this)}")]
  public abstract class Expression
  {
    public readonly IToken tok;
    [ContractInvariantMethod]
    void ObjectInvariant() {
      Contract.Invariant(tok != null);
    }

    [Pure]
    public bool WasResolved()
    {
      return Type != null;
    }

    public Expression Resolved {
      get {
        Contract.Requires(WasResolved());  // should be called only on resolved expressions; this approximates that precondition
        Expression r = this;
        while (true) {
          Contract.Assert(r.WasResolved());  // this.WasResolved() implies anything it reaches is also resolved
          var rr = r as ConcreteSyntaxExpression;
          if (rr == null) {
            return r;
          }
          r = rr.ResolvedExpression;
          if (r == null) {
            // for a NegationExpression, we're willing to return its non-ResolveExpression form (since it is filled in
            // during a resolution phase after type checking and we may be called here during type checking)
            return rr is NegationExpression ? rr : null;
          }
        }
      }
    }

    protected Type type;
    public Type Type {  // filled in during resolution
      get {
        Contract.Ensures(type != null || Contract.Result<Type>() == null);  // useful in conjunction with postcondition of constructor
        return type == null ? null : type.Normalize();
      }
      set {
        Contract.Requires(!WasResolved());  // set it only once
        Contract.Requires(value != null);
        //modifies type;
        type = value.Normalize();
      }
    }
#if TEST_TYPE_SYNONYM_TRANSPARENCY
    public void DebugTest_ChangeType(Type ty) {
      Contract.Requires(WasResolved());  // we're here to set it again
      Contract.Requires(ty != null);
      type = ty;
    }
#endif

    public Expression(IToken tok) {
      Contract.Requires(tok != null);
      Contract.Ensures(type == null);  // we would have liked to have written Type==null, but that's not admissible or provable

      this.tok = tok;
    }

    /// <summary>
    /// Returns the non-null subexpressions of the Expression.  To be called after the expression has been resolved; this
    /// means, for example, that any concrete syntax that resolves to some other expression will return the subexpressions
    /// of the resolved expression.
    /// </summary>
    public virtual IEnumerable<Expression> SubExpressions {
      get { yield break; }
    }

    public virtual bool IsImplicit {
      get { return false; }
    }

    public static IEnumerable<Expression> Conjuncts(Expression expr) {
      Contract.Requires(expr != null);
      Contract.Requires(expr.Type.IsBoolType);
      Contract.Ensures(cce.NonNullElements(Contract.Result<IEnumerable<Expression>>()));

      // strip off parens
      while (true) {
        var pr = expr as ParensExpression;
        if (pr == null) {
          break;
        } else {
          expr = pr.E;
        }
      }

      var bin = expr as BinaryExpr;
      if (bin != null && bin.ResolvedOp == BinaryExpr.ResolvedOpcode.And) {
        foreach (Expression e in Conjuncts(bin.E0)) {
          yield return e;
        }
        foreach (Expression e in Conjuncts(bin.E1)) {
          yield return e;
        }
        yield break;
      }
      yield return expr;
    }

    /// <summary>
    /// Create a resolved expression of the form "e0 + e1"
    /// </summary>
    public static Expression CreateAdd(Expression e0, Expression e1) {
      Contract.Requires(e0 != null);
      Contract.Requires(e1 != null);
      Contract.Requires(
        (e0.Type.IsNumericBased(Type.NumericPersuation.Int) && e1.Type.IsNumericBased(Type.NumericPersuation.Int)) ||
        (e0.Type.IsNumericBased(Type.NumericPersuation.Real) && e1.Type.IsNumericBased(Type.NumericPersuation.Real)));
      Contract.Ensures(Contract.Result<Expression>() != null);
      var s = new BinaryExpr(e0.tok, BinaryExpr.Opcode.Add, e0, e1);
      s.ResolvedOp = BinaryExpr.ResolvedOpcode.Add;  // resolve here
      s.Type = e0.Type;  // resolve here
      return s;
    }


    /// <summary>
    /// Create a resolved expression of the form "CVT(e0) - CVT(e1)", where "CVT" is either "int" (if
    /// e0.Type is an integer-based numeric type) or "real" (if e0.Type is a real-based numeric type).
    /// </summary>
    public static Expression CreateSubtract_TypeConvert(Expression e0, Expression e1) {
      Contract.Requires(e0 != null);
      Contract.Requires(e1 != null);
      Contract.Requires(
        (e0.Type.IsNumericBased(Type.NumericPersuation.Int) && e1.Type.IsNumericBased(Type.NumericPersuation.Int)) ||
        (e0.Type.IsNumericBased(Type.NumericPersuation.Real) && e1.Type.IsNumericBased(Type.NumericPersuation.Real)));
      Contract.Ensures(Contract.Result<Expression>() != null);

      Type toType = e0.Type.IsNumericBased(Type.NumericPersuation.Int) ? (Type)Type.Int : Type.Real;
      e0 = CastIfNeeded(e0, toType);
      e1 = CastIfNeeded(e1, toType);
      return CreateSubtract(e0, e1);
    }

    private static Expression CastIfNeeded(Expression expr, Type toType) {
      if (!expr.Type.Equals(toType)) {
        var cast = new ConversionExpr(expr.tok, expr, toType);
        cast.Type = toType;
        return cast;
      } else {
        return expr;
      }
    }

    /// <summary>
    /// Create a resolved expression of the form "e0 - e1"
    /// </summary>
    public static Expression CreateSubtract(Expression e0, Expression e1) {
      Contract.Requires(e0 != null);
      Contract.Requires(e0.Type != null);
      Contract.Requires(e1 != null);
      Contract.Requires(e1.Type != null);
      Contract.Requires(
        (e0.Type.IsNumericBased(Type.NumericPersuation.Int) && e1.Type.IsNumericBased(Type.NumericPersuation.Int)) ||
        (e0.Type.IsNumericBased(Type.NumericPersuation.Real) && e1.Type.IsNumericBased(Type.NumericPersuation.Real)));
      Contract.Ensures(Contract.Result<Expression>() != null);
      var s = new BinaryExpr(e0.tok, BinaryExpr.Opcode.Sub, e0, e1);
      s.ResolvedOp = BinaryExpr.ResolvedOpcode.Sub;  // resolve here
      s.Type = e0.Type;  // resolve here
      return s;
    }

    /// <summary>
    /// Create a resolved expression of the form "e + n"
    /// </summary>
    public static Expression CreateIncrement(Expression e, int n) {
      Contract.Requires(e != null);
      Contract.Requires(e.Type != null);
      Contract.Requires(e.Type.IsNumericBased(Type.NumericPersuation.Int));
      Contract.Requires(0 <= n);
      Contract.Ensures(Contract.Result<Expression>() != null);
      if (n == 0) {
        return e;
      }
      var nn = CreateIntLiteral(e.tok, n);
      return CreateAdd(e, nn);
    }

    /// <summary>
    /// Create a resolved expression of the form "e - n"
    /// </summary>
    public static Expression CreateDecrement(Expression e, int n) {
      Contract.Requires(e != null);
      Contract.Requires(e.Type.IsNumericBased(Type.NumericPersuation.Int));
      Contract.Requires(0 <= n);
      Contract.Ensures(Contract.Result<Expression>() != null);
      if (n == 0) {
        return e;
      }
      var nn = CreateIntLiteral(e.tok, n);
      return CreateSubtract(e, nn);
    }

    /// <summary>
    /// Create a resolved expression of the form "n"
    /// </summary>
    public static Expression CreateIntLiteral(IToken tok, int n) {
      Contract.Requires(tok != null);
      Contract.Requires(n != int.MinValue);
      if (0 <= n) {
        var nn = new LiteralExpr(tok, n);
        nn.Type = Type.Int;
        return nn;
      } else {
        return CreateDecrement(CreateIntLiteral(tok, 0), -n);
      }
    }

    /// <summary>
    /// Create a resolved expression of the form "x"
    /// </summary>
    public static Expression CreateRealLiteral(IToken tok, Basetypes.BigDec x) {
      Contract.Requires(tok != null);
      var nn = new LiteralExpr(tok, x);
      nn.Type = Type.Real;
      return nn;
    }

    /// <summary>
    /// Create a resolved expression for a bool b
    /// </summary>
    public static Expression CreateBoolLiteral(IToken tok, bool b) {
      Contract.Requires(tok != null);
      var lit = new LiteralExpr(tok, b);
      lit.Type = Type.Bool;  // resolve here
      return lit;
    }

    public static Expression CreateNot(IToken tok, Expression e) {
      Contract.Requires(tok != null);
      Contract.Requires(e.Type.IsBoolType);
      var un = new UnaryOpExpr(tok, UnaryOpExpr.Opcode.Not, e);
      un.Type = Type.Bool;  // resolve here
      return un;
    }

    /// <summary>
    /// Create a resolved expression of the form "e0 LESS e1"
    /// </summary>
    public static Expression CreateLess(Expression e0, Expression e1) {
      Contract.Requires(e0 != null);
      Contract.Requires(e1 != null);
      Contract.Requires(e0.Type.IsNumericBased(Type.NumericPersuation.Int) && e1.Type.IsNumericBased(Type.NumericPersuation.Int));
      Contract.Ensures(Contract.Result<Expression>() != null);
      var s = new BinaryExpr(e0.tok, BinaryExpr.Opcode.Lt, e0, e1);
      s.ResolvedOp = BinaryExpr.ResolvedOpcode.Lt;  // resolve here
      s.Type = Type.Bool;  // resolve here
      return s;
    }

    /// <summary>
    /// Create a resolved expression of the form "e0 ATMOST e1"
    /// </summary>
    public static Expression CreateAtMost(Expression e0, Expression e1) {
      Contract.Requires(e0 != null);
      Contract.Requires(e1 != null);
      Contract.Requires(
        (e0.Type.IsNumericBased(Type.NumericPersuation.Int) && e1.Type.IsNumericBased(Type.NumericPersuation.Int)) ||
        (e0.Type.IsNumericBased(Type.NumericPersuation.Real) && e1.Type.IsNumericBased(Type.NumericPersuation.Real)));
      Contract.Ensures(Contract.Result<Expression>() != null);
      var s = new BinaryExpr(e0.tok, BinaryExpr.Opcode.Le, e0, e1);
      s.ResolvedOp = BinaryExpr.ResolvedOpcode.Le;  // resolve here
      s.Type = Type.Bool;  // resolve here
      return s;
    }

    public static Expression CreateEq(Expression e0, Expression e1, Type ty) {
      Contract.Requires(e0 != null);
      Contract.Requires(e1 != null);
      Contract.Requires(ty != null);
      var eq = new BinaryExpr(e0.tok, BinaryExpr.Opcode.Eq, e0, e1);
      if (ty is SetType) {
        eq.ResolvedOp = BinaryExpr.ResolvedOpcode.SetEq;
      } else if (ty is SeqType) {
        eq.ResolvedOp = BinaryExpr.ResolvedOpcode.SeqEq;
      } else if (ty is MultiSetType) {
        eq.ResolvedOp = BinaryExpr.ResolvedOpcode.InMultiSet;
      } else if (ty is MapType) {
        eq.ResolvedOp = BinaryExpr.ResolvedOpcode.MapEq;
      } else {
        eq.ResolvedOp = BinaryExpr.ResolvedOpcode.EqCommon;
      }
      eq.type = Type.Bool;
      return eq;
    }

    /// <summary>
    /// Create a resolved expression of the form "e0 && e1"
    /// </summary>
    public static Expression CreateAnd(Expression a, Expression b) {
      Contract.Requires(a != null);
      Contract.Requires(b != null);
      Contract.Requires(a.Type.IsBoolType && b.Type.IsBoolType);
      Contract.Ensures(Contract.Result<Expression>() != null);
      if (LiteralExpr.IsTrue(a)) {
        return b;
      } else if (LiteralExpr.IsTrue(b)) {
        return a;
      } else {
        var and = new BinaryExpr(a.tok, BinaryExpr.Opcode.And, a, b);
        and.ResolvedOp = BinaryExpr.ResolvedOpcode.And;  // resolve here
        and.Type = Type.Bool;  // resolve here
        return and;
      }
    }

    /// <summary>
    /// Create a resolved expression of the form "e0 ==> e1"
    /// </summary>
    public static Expression CreateImplies(Expression a, Expression b) {
      Contract.Requires(a != null);
      Contract.Requires(b != null);
      Contract.Requires(a.Type.IsBoolType && b.Type.IsBoolType);
      Contract.Ensures(Contract.Result<Expression>() != null);
      if (LiteralExpr.IsTrue(a) || LiteralExpr.IsTrue(b)) {
        return b;
      } else {
        var imp = new BinaryExpr(a.tok, BinaryExpr.Opcode.Imp, a, b);
        imp.ResolvedOp = BinaryExpr.ResolvedOpcode.Imp;  // resolve here
        imp.Type = Type.Bool;  // resolve here
        return imp;
      }
    }

    /// <summary>
    /// Create a resolved expression of the form "if test then e0 else e1"
    /// </summary>
    public static Expression CreateITE(Expression test, Expression e0, Expression e1) {
      Contract.Requires(test != null);
      Contract.Requires(e0 != null);
      Contract.Requires(e1 != null);
      Contract.Requires(test.Type.IsBoolType && e0.Type.Equals(e1.Type));
      Contract.Ensures(Contract.Result<Expression>() != null);
      var ite = new ITEExpr(test.tok, false, test, e0, e1);
      ite.Type = e0.type;  // resolve here
      return ite;
    }

    /// <summary>
    /// Create a resolved case expression for a match expression
    /// </summary>
    public static MatchCaseExpr CreateMatchCase(MatchCaseExpr old_case, Expression new_body) {
      Contract.Requires(old_case != null);
      Contract.Requires(new_body != null);
      Contract.Ensures(Contract.Result<MatchCaseExpr>() != null);

      ResolvedCloner cloner = new ResolvedCloner();
      var newVars = old_case.Arguments.ConvertAll(cloner.CloneBoundVar);
      new_body = VarSubstituter(old_case.Arguments.ConvertAll<NonglobalVariable>(x=>(NonglobalVariable)x), newVars, new_body);

      var new_case = new MatchCaseExpr(old_case.tok, old_case.Id, newVars, new_body);

      new_case.Ctor = old_case.Ctor; // resolve here
      return new_case;
    }

    /// <summary>
    /// Create a match expression with a resolved type
    /// </summary>
    public static Expression CreateMatch(IToken tok, Expression src, List<MatchCaseExpr> cases, Type type) {
      MatchExpr e = new MatchExpr(tok, src, cases, false);
      e.Type = type;  // resolve here

      return e;
    }

    /// <summary>
    /// Create a let expression with a resolved type and fresh variables
    /// </summary>
    public static Expression CreateLet(IToken tok, List<CasePattern> LHSs, List<Expression> RHSs, Expression body, bool exact) {
      Contract.Requires(tok  != null);
      Contract.Requires(LHSs != null && RHSs != null);
      Contract.Requires(LHSs.Count == RHSs.Count);
      Contract.Requires(body != null);

      ResolvedCloner cloner = new ResolvedCloner();
      var newLHSs = LHSs.ConvertAll(cloner.CloneCasePattern);

      var oldVars = new List<BoundVar>();
      LHSs.Iter(p => oldVars.AddRange(p.Vars));
      var newVars = new List<BoundVar>();
      newLHSs.Iter(p => newVars.AddRange(p.Vars));
      body = VarSubstituter(oldVars.ConvertAll<NonglobalVariable>(x => (NonglobalVariable)x), newVars, body);

      var let = new LetExpr(tok, newLHSs, RHSs, body, exact);
      let.Type = body.Type;  // resolve here
      return let;
    }

    /// <summary>
    /// Create a quantifier expression with a resolved type and fresh variables
    /// Optionally replace the old body with the supplied argument
    /// </summary>
    public static Expression CreateQuantifier(QuantifierExpr expr, bool forall,  Expression body = null) {
      //(IToken tok, List<BoundVar> vars, Expression range, Expression body, Attributes attribs, Qu) {
      Contract.Requires(expr != null);

      ResolvedCloner cloner = new ResolvedCloner();
      var newVars = expr.BoundVars.ConvertAll(cloner.CloneBoundVar);

      if (body == null) {
        body = expr.Term;
      }

      body = VarSubstituter(expr.BoundVars.ConvertAll<NonglobalVariable>(x=>(NonglobalVariable)x), newVars, body);

      QuantifierExpr q;
      if (forall) {
        q = new ForallExpr(expr.tok, new List<TypeParameter>(), newVars, expr.Range, body, expr.Attributes);
      } else {
        q = new ExistsExpr(expr.tok, new List<TypeParameter>(), newVars, expr.Range, body, expr.Attributes);
      }
      q.Type = Type.Bool;

      return q;
    }

    /// <summary>
    /// Create a resolved IdentifierExpr (whose token is that of the variable)
    /// </summary>
    public static Expression CreateIdentExpr(IVariable v) {
      Contract.Requires(v != null);
      var e = new IdentifierExpr(v.Tok, v.Name);
      e.Var = v;  // resolve here
      e.type = v.Type;  // resolve here
      return e;
    }

    public static Expression VarSubstituter(List<NonglobalVariable> oldVars, List<BoundVar> newVars, Expression e, Dictionary<TypeParameter, Type> typeMap=null) {
      Contract.Requires(oldVars != null && newVars != null);
      Contract.Requires(oldVars.Count == newVars.Count);

      Dictionary<IVariable, Expression/*!*/> substMap = new Dictionary<IVariable, Expression>();
      if (typeMap == null) {
        typeMap = new Dictionary<TypeParameter, Type>();
      }

      for (int i = 0; i < oldVars.Count; i++) {
        var id = new IdentifierExpr(newVars[i].tok, newVars[i].Name);
        id.Var = newVars[i];    // Resolve here manually
        id.Type = newVars[i].Type;  // Resolve here manually
        substMap.Add(oldVars[i], id);
      }

      Translator.Substituter sub = new Translator.Substituter(null, substMap, typeMap, null);
      return sub.Substitute(e);
    }

    public string AsStringLiteral() {
      var le = this as LiteralExpr;
      if (le != null) {
        return le.Value as string;
      } else {
        return null;
      }
    }
  }

  /// <summary>
  /// Instances of this class are introduced during resolution to indicate that a static method or function has
  /// been invoked without specifying a receiver (that is, by just giving the name of the enclosing class).
  /// </summary>
  public class StaticReceiverExpr : LiteralExpr
  {
    public readonly Type UnresolvedType;
    private bool Implicit;

    public StaticReceiverExpr(IToken tok, Type t, bool isImplicit)
      : base(tok) {
      Contract.Requires(tok != null);
      Contract.Requires(t != null);
      UnresolvedType = t;
      Implicit = isImplicit;
    }
    
    /// <summary>
    /// Constructs a resolved LiteralExpr representing the 'null' literal whose type is "cl"
    /// parameterized by the type arguments of "cl" itself.
    /// </summary>
    public StaticReceiverExpr(IToken tok, ClassDecl cl, bool isImplicit)
      : base(tok)
    {
      Contract.Requires(tok != null);
      Contract.Requires(cl != null);
      var typeArgs = cl.TypeArgs.ConvertAll(tp => (Type)new UserDefinedType(tp));
      Type = new UserDefinedType(tok, cl.Name, cl, typeArgs);
      UnresolvedType = Type;
      Implicit = isImplicit;
    }

    /// <summary>
    /// Constructs a resolved LiteralExpr representing the 'null' literal whose type is "cl"
    /// parameterized according to the type arguments to "t".  It is assumed that "t" denotes
    /// a class or trait that (possibly reflexively or transitively) extends "cl".
    /// Examples:
    /// * If "t" denotes "C(G)" and "cl" denotes "C", then the type of the StaticReceiverExpr
    ///   will be "C(G)".
    /// * Suppose "C" is a class that extends a trait "T"; then, if "t" denotes "C" and "cl" denotes
    ///   "T", then the type of the StaticReceiverExpr will be "T".
    /// * In the future, Dafny will support type parameters for traits and for classes that implement
    ///   traits.  Then, suppose "C(X)" is a class that extends "T(f(X))", and that "T(Y)" is
    ///   a trait that in turn extends trait "W(g(Y))".  If "t" denotes type "C(G)" and "cl" denotes "W",
    ///   then type of the StaticReceiverExpr will be "T(g(f(G)))".
    /// </summary>
    public StaticReceiverExpr(IToken tok, UserDefinedType t, ClassDecl cl, bool isImplicit)
      : base(tok) {
      Contract.Requires(tok != null);
      Contract.Requires(t.ResolvedClass != null);
      Contract.Requires(cl != null);
      if (t.ResolvedClass != cl) {
        var orig = (ClassDecl)t.ResolvedClass;
        Contract.Assert(orig.TraitsObj.Contains(cl));  // Dafny currently supports only one level of inheritance from traits
        Contract.Assert(orig.TypeArgs.Count == 0);  // Dafny currently only allows type-parameter-less classes to extend traits
        Contract.Assert(cl.TypeArgs.Count == 0);  // Dafny currently does not support type parameters for traits
        t = new UserDefinedType(tok, cl.Name, cl, new List<Type>());
      }
      Type = t;
      UnresolvedType = Type;
      Implicit = isImplicit;
    }

    public override bool IsImplicit {
      get { return Implicit; }
    }
  }

  public class LiteralExpr : Expression {
    /// <summary>
    /// One of the following:
    ///   * 'null' for the 'null' literal (a special case of which is the subclass StaticReceiverExpr)
    ///   * a bool for a bool literal
    ///   * a BigInteger for int literal
    ///   * a Basetypes.BigDec for a (rational) real literal
    ///   * a string for a char literal
    ///     This case always uses the subclass CharLiteralExpr.
    ///     Note, a string is stored to keep any escape sequence, since this simplifies printing of the character
    ///     literal, both when pretty printed as a Dafny expression and when being compiled into C# code.  The
    ///     parser checks the validity of any escape sequence and the verifier deals with turning such into a
    ///     single character value.
    ///   * a string for a string literal
    ///     This case always uses the subclass StringLiteralExpr.
    ///     Note, the string is stored with all escapes as characters.  For example, the input string "hello\n" is
    ///     stored in a LiteralExpr has being 7 characters long, whereas the Dafny (and C#) length of this string is 6.
    ///     This simplifies printing of the string, both when pretty printed as a Dafny expression and when being
    ///     compiled into C# code.  The parser checks the validity of the escape sequences and the verifier deals
    ///     with turning them into single characters.
    /// </summary>
    public readonly object Value;

    [Pure]
    public static bool IsTrue(Expression e) {
      Contract.Requires(e != null);
      if (e is LiteralExpr) {
        LiteralExpr le = (LiteralExpr)e;
        return le.Value is bool && (bool)le.Value;
      } else {
        return false;
      }
    }

    public LiteralExpr(IToken tok)
      : base(tok) {  // represents the Dafny literal "null"
      Contract.Requires(tok != null);
      this.Value = null;
    }

    public LiteralExpr(IToken tok, BigInteger n)
      : base(tok) {
      Contract.Requires(tok != null);
      Contract.Requires(0 <= n.Sign);
      this.Value = n;
    }

    public LiteralExpr(IToken tok, Basetypes.BigDec n)
      : base(tok) {
      Contract.Requires(0 <= n.Mantissa.Sign);
      Contract.Requires(tok != null);
      this.Value = n;
    }

    public LiteralExpr(IToken tok, int n)
      :base(tok) {
      Contract.Requires(tok != null);
      Contract.Requires(0 <= n);
      this.Value = new BigInteger(n);
    }

    public LiteralExpr(IToken tok, bool b)
      : base(tok) {
      Contract.Requires(tok != null);
      this.Value = b;
    }

    /// <summary>
    /// This constructor is to be used only with the StringLiteralExpr and CharLiteralExpr subclasses, for
    /// two reasons:  both of these literals store a string in .Value, and string literals also carry an
    /// additional field.
    /// </summary>
    protected LiteralExpr(IToken tok, string s)
      : base(tok) {
      Contract.Requires(tok != null);
      Contract.Requires(s != null);
      this.Value = s;
    }
  }

  public class CharLiteralExpr : LiteralExpr
  {
    public CharLiteralExpr(IToken tok, string s)
      : base(tok, s) {
      Contract.Requires(s != null);
    }
  }

  public class StringLiteralExpr : LiteralExpr
  {
    public readonly bool IsVerbatim;
    public StringLiteralExpr(IToken tok, string s, bool isVerbatim)
      : base(tok, s) {
      Contract.Requires(s != null);
      IsVerbatim = isVerbatim;
    }
  }

  public class DatatypeValue : Expression {
    public readonly string DatatypeName;
    public readonly string MemberName;
    public readonly List<Expression> Arguments;
    public DatatypeCtor Ctor;  // filled in by resolution
    public List<Type> InferredTypeArgs = new List<Type>();  // filled in by resolution
    public bool IsCoCall;  // filled in by resolution
    [ContractInvariantMethod]
    void ObjectInvariant() {
      Contract.Invariant(DatatypeName != null);
      Contract.Invariant(MemberName != null);
      Contract.Invariant(cce.NonNullElements(Arguments));
      Contract.Invariant(cce.NonNullElements(InferredTypeArgs));
      Contract.Invariant(
  Ctor == null ||
  InferredTypeArgs.Count == Ctor.EnclosingDatatype.TypeArgs.Count);
    }

    public DatatypeValue(IToken tok, string datatypeName, string memberName, [Captured] List<Expression> arguments)
      : base(tok) {
      Contract.Requires(cce.NonNullElements(arguments));
      Contract.Requires(tok != null);
      Contract.Requires(datatypeName != null);
      Contract.Requires(memberName != null);
      this.DatatypeName = datatypeName;
      this.MemberName = memberName;
      this.Arguments = arguments;
    }

    public override IEnumerable<Expression> SubExpressions {
      get { return Arguments; }
    }
  }

  public class ThisExpr : Expression {
    public ThisExpr(IToken tok)
      : base(tok) {
      Contract.Requires(tok != null);
    }
  }
  public class ExpressionPair {
    public Expression A, B;
    public ExpressionPair(Expression a, Expression b) {
      Contract.Requires(a != null);
      Contract.Requires(b != null);
      A = a;
      B = b;
    }
  }

  public class ImplicitThisExpr : ThisExpr {
    public ImplicitThisExpr(IToken tok)
      : base(tok) {
      Contract.Requires(tok != null);
    }

    public override bool IsImplicit {
      get { return true; }
    }
  }

  public class IdentifierExpr : Expression
  {
    [ContractInvariantMethod]
    void ObjectInvariant() {
      Contract.Invariant(Name != null);
    }

    public readonly string Name;
    public IVariable Var;  // filled in by resolution

    public IdentifierExpr(IToken tok, string name)
      : base(tok) {
      Contract.Requires(tok != null);
      Contract.Requires(name != null);
      Name = name;
    }
    /// <summary>
    /// Constructs a resolved IdentifierExpr.
    /// </summary>
    public IdentifierExpr(IToken tok, IVariable v)
      : base(tok) {
      Contract.Requires(tok != null);
      Contract.Requires(v != null);
      Name = v.Name;
      Var = v;
      Type = v.Type.StripSubsetConstraints();
    }
  }

  /// <summary>
  /// If an "AutoGhostIdentifierExpr" is used as the out-parameter of a ghost method or
  /// a method with a ghost parameter, resolution will change the .Var's .IsGhost to true
  /// automatically.  This class is intended to be used only as a communicate between the
  /// parser and parts of the resolver.
  /// </summary>
  public class AutoGhostIdentifierExpr : IdentifierExpr
  {
    public AutoGhostIdentifierExpr(IToken tok, string name)
      : base(tok, name) { }
  }

  /// <summary>
  /// This class is used only inside the resolver itself. It gets hung in the AST in uncompleted name segments.
  /// </summary>
  class Resolver_IdentifierExpr : Expression
  {
    // The Resolver_IdentifierExpr either uses Decl and TypeArgs:
    public readonly TopLevelDecl Decl;
    public readonly List<Type> TypeArgs;
    // ... or it uses TypeParamDecl:
    public readonly TypeParameter TypeParamDecl;
    [ContractInvariantMethod]
    void ObjectInvariant() {
      Contract.Invariant((Decl != null) != (TypeParamDecl != null));  // The Decl / TypeParamDecl fields are exclusive
      Contract.Invariant((Decl != null) == (TypeArgs != null));  // The Decl / TypeArgs fields are used together
      Contract.Invariant(TypeArgs == null || TypeArgs.Count == Decl.TypeArgs.Count);
      Contract.Invariant(Type == null || (Type is ResolverType_Module && TypeParamDecl == null) || Type is ResolverType_Type);
    }

    public abstract class ResolverType : Type
    {
<<<<<<< HEAD
=======
      public override bool IsSupertypeOf_WithSubsetTypes(Type that) {
        return Equals(that);
      }
>>>>>>> 6df61296
    }
    public class ResolverType_Module : ResolverType
    {
      [Pure]
      public override string TypeName(ModuleDefinition context, bool parseAble) {
        Contract.Assert(parseAble == false);
        return "#module";
      }
      public override bool Equals(Type that) {
        return that.NormalizeExpand() is ResolverType_Module;
      }
      public override bool PossiblyEquals_W(Type that) {
        return false;
      }
    }
    public class ResolverType_Type : ResolverType {
      [Pure]
      public override string TypeName(ModuleDefinition context, bool parseAble) {
        Contract.Assert(parseAble == false);
        return "#type";
      }
      public override bool Equals(Type that) {
        return that.NormalizeExpand() is ResolverType_Type;
      }
      public override bool PossiblyEquals_W(Type that) {
        return false;
      }
    }

    public Resolver_IdentifierExpr(IToken tok, TopLevelDecl decl, List<Type> typeArgs)
      : base(tok) {
      Contract.Requires(tok != null);
      Contract.Requires(decl != null);
      Contract.Requires(typeArgs != null && typeArgs.Count == decl.TypeArgs.Count);
      Decl = decl;
      TypeArgs = typeArgs;
      Type = decl is ModuleDecl ? (Type)new ResolverType_Module() : new ResolverType_Type();
    }
    public Resolver_IdentifierExpr(IToken tok, TypeParameter tp)
      : base(tok) {
      Contract.Requires(tok != null);
      Contract.Requires(tp != null);
      TypeParamDecl = tp;
      Type = new ResolverType_Type();
    }
  }

  public abstract class DisplayExpression : Expression {
    public readonly List<Expression> Elements;
    [ContractInvariantMethod]
    void ObjectInvariant() {
      Contract.Invariant(cce.NonNullElements(Elements));
    }

    public DisplayExpression(IToken tok, List<Expression> elements)
      : base(tok) {
      Contract.Requires(cce.NonNullElements(elements));
      Elements = elements;
    }

    public override IEnumerable<Expression> SubExpressions {
      get { return Elements; }
    }
  }

  public class SetDisplayExpr : DisplayExpression {
    public bool Finite;
    public SetDisplayExpr(IToken tok, bool finite, List<Expression> elements)
      : base(tok, elements) {
      Contract.Requires(tok != null);
      Contract.Requires(cce.NonNullElements(elements));
      Finite = finite;
    }
  }

  public class MultiSetDisplayExpr : DisplayExpression {
    public MultiSetDisplayExpr(IToken tok, List<Expression> elements) : base(tok, elements) {
      Contract.Requires(tok != null);
      Contract.Requires(cce.NonNullElements(elements));
    }
  }

  public class MapDisplayExpr : Expression {
    public bool Finite;
    public List<ExpressionPair> Elements;
    public MapDisplayExpr(IToken tok, bool finite, List<ExpressionPair> elements)
      : base(tok) {
      Contract.Requires(tok != null);
      Contract.Requires(cce.NonNullElements(elements));
      Finite = finite;
      Elements = elements;
    }
    public override IEnumerable<Expression> SubExpressions {
      get {
        foreach (var ep in Elements) {
          yield return ep.A;
          yield return ep.B;
        }
      }
    }
  }
  public class SeqDisplayExpr : DisplayExpression {
    public SeqDisplayExpr(IToken tok, List<Expression> elements)
      : base(tok, elements) {
      Contract.Requires(cce.NonNullElements(elements));
      Contract.Requires(tok != null);
    }
  }

  public class MemberSelectExpr : Expression {
    public readonly Expression Obj;
    public readonly string MemberName;
    public MemberDecl Member;          // filled in by resolution, will be a Field or Function
    public List<Type> TypeApplication; // If Member is a Function or Method, then TypeApplication is the list of type arguments used with the enclosing class and the function/method itself; if it is a Field, then TypeApplication is the list of type arguments used with the enclosing class

    public Dictionary<TypeParameter, Type> TypeArgumentSubstitutions() {
      Contract.Requires(WasResolved());
      Contract.Ensures(Contract.Result<Dictionary<TypeParameter, Type>>() != null);
      Contract.Ensures(Contract.Result<Dictionary<TypeParameter, Type>>().Count == TypeApplication.Count);

      var icallable = Member as ICallable;
      Contract.Assert(Member.EnclosingClass.TypeArgs.Count + (icallable == null ? 0 : icallable.TypeArgs.Count) == TypeApplication.Count);  // a consequence of proper resolution
      var subst = new Dictionary<TypeParameter, Type>();
      var i = 0;
      foreach (var tp in Member.EnclosingClass.TypeArgs) {
        subst.Add(tp, TypeApplication[i]);
        i++;
      }
      if (icallable != null) {
        foreach (var tp in icallable.TypeArgs) {
          subst.Add(tp, TypeApplication[i]);
          i++;
        }
      }
      return subst;
    }

    [ContractInvariantMethod]
    void ObjectInvariant() {
      Contract.Invariant(Obj != null);
      Contract.Invariant(MemberName != null);
      Contract.Invariant((Member != null) == (TypeApplication != null));  // TypeApplication is set whenever Member is set
    }

    public MemberSelectExpr(IToken tok, Expression obj, string memberName)
      : base(tok) {
      Contract.Requires(tok != null);
      Contract.Requires(obj != null);
      Contract.Requires(memberName != null);
      this.Obj = obj;
      this.MemberName = memberName;
    }

    /// <summary>
    /// Returns a resolved MemberSelectExpr for a field.
    /// </summary>
    public MemberSelectExpr(IToken tok, Expression obj, Field field)
      : this(tok, obj, field.Name)
    {
      Contract.Requires(tok != null);
      Contract.Requires(obj != null);
      Contract.Requires(field != null);
      Contract.Requires(obj.Type != null);  // "obj" is required to be resolved
      this.Member = field;  // resolve here
      if (field.EnclosingClass is TraitDecl) {
        // It could be that the type of "obj" is a class that implements the trait.  If so,
        // it would be necessary to map the class type instantiation to a type instantiation
        // of the trait.  However, at present in Dafny, traits take no type arguments, so
        // our job is easy.
        Contract.Assert(field.EnclosingClass.TypeArgs.Count == 0);
        this.TypeApplication = new List<Type>();
      } else {
        var receiverType = obj.Type.NormalizeExpand();
        this.TypeApplication = receiverType.TypeArgs;  // resolve here
      }
      Contract.Assert(this.TypeApplication.Count == field.EnclosingClass.TypeArgs.Count);
      var subst = new Dictionary<TypeParameter, Type>();
      for (int i = 0; i < field.EnclosingClass.TypeArgs.Count; i++) {
        subst.Add(field.EnclosingClass.TypeArgs[i], this.TypeApplication[i]);
      }
      this.Type = Resolver.SubstType(field.Type, subst);  // resolve here
    }

    public void MemberSelectCase(Action<Field> fieldK, Action<Function> functionK) {
      MemberSelectCase<bool>(
        f => {
          fieldK(f);
          return true;
        },
        f => {
          functionK(f);
          return true;
        });
    }

    public A MemberSelectCase<A>(Func<Field,A> fieldK, Func<Function,A> functionK) {
      var field = Member as Field;
      var function = Member as Function;
      if (field != null) {
        return fieldK(field);
      } else {
        Contract.Assert(function != null);
        return functionK(function);
      }
    }

    public override IEnumerable<Expression> SubExpressions {
      get { yield return Obj; }
    }
  }

  public class SeqSelectExpr : Expression {
    public readonly bool SelectOne;  // false means select a range
    public readonly Expression Seq;
    public readonly Expression E0;
    public readonly Expression E1;
    [ContractInvariantMethod]
    void ObjectInvariant() {
      Contract.Invariant(Seq != null);
      Contract.Invariant(!SelectOne || E1 == null);
    }

    public SeqSelectExpr(IToken tok, bool selectOne, Expression seq, Expression e0, Expression e1)
      : base(tok) {
      Contract.Requires(tok != null);
      Contract.Requires(seq != null);
      Contract.Requires(!selectOne || e1 == null);

      SelectOne = selectOne;
      Seq = seq;
      E0 = e0;
      E1 = e1;
    }

    public override IEnumerable<Expression> SubExpressions {
      get {
        yield return Seq;
        if (E0 != null) yield return E0;
        if (E1 != null) yield return E1;
      }
    }
  }

  public class MultiSelectExpr : Expression {
    public readonly Expression Array;
    public readonly List<Expression> Indices;
    [ContractInvariantMethod]
    void ObjectInvariant() {
      Contract.Invariant(Array != null);
      Contract.Invariant(cce.NonNullElements(Indices));
      Contract.Invariant(1 <= Indices.Count);
    }

    public MultiSelectExpr(IToken tok, Expression array, List<Expression> indices)
      : base(tok) {
      Contract.Requires(tok != null);
      Contract.Requires(array != null);
      Contract.Requires(cce.NonNullElements(indices) && 1 <= indices.Count);

      Array = array;
      Indices = indices;
    }

    public override IEnumerable<Expression> SubExpressions {
      get {
        yield return Array;
        foreach (var e in Indices) {
          yield return e;
        }
      }
    }
  }

  /// <summary>
  /// Represents an expression of the form A[B := C], where, syntactically, A, B, and C are expressions.
  /// Successfully resolved, the expression stands for one of the following:
  /// * if A is a sequence, then B is an integer-based index into the sequence and C's type is the sequence element type
  /// * if A is a map(T,U), then B is a key of type T and C is a value of type U
  /// * if A is a multiset, then B's type is the multiset element type and C is an integer-based numeric
  /// * if A is a datatype, then B is the name of a destructor of A's type and C's type is the type of that destructor -- in
  ///   this case, the resolver will set the ResolvedUpdateExpr to an expression that constructs an appropriate datatype value
  /// </summary>
  public class SeqUpdateExpr : Expression {
    public readonly Expression Seq;
    public readonly Expression Index;
    public readonly Expression Value;
    public Expression ResolvedUpdateExpr;       // filled in during resolution, if the SeqUpdateExpr corresponds to a datatype update
    [ContractInvariantMethod]
    void ObjectInvariant() {
      Contract.Invariant(Seq != null);
      Contract.Invariant(Index != null);
      Contract.Invariant(Value != null);
    }

    public SeqUpdateExpr(IToken tok, Expression seq, Expression index, Expression val)
      : base(tok) {
      Contract.Requires(tok != null);
      Contract.Requires(seq != null);
      Contract.Requires(index != null);
      Contract.Requires(val != null);
      Seq = seq;
      Index = index;
      Value = val;
    }

    public override IEnumerable<Expression> SubExpressions {
      get {
        if (ResolvedUpdateExpr == null)
        {
          yield return Seq;
          yield return Index;
          yield return Value;
        }
        else
        {
          foreach (var e in ResolvedUpdateExpr.SubExpressions)
          {
            yield return e;
          }
        }
      }
    }
  }

  public class ApplyExpr : Expression {
    // The idea is that this apply expression does not need a type argument substitution,
    // since lambda functions and anonymous functions are never polymorphic.
    // Make a FunctionCallExpr otherwise, to call a resolvable anonymous function.
    public readonly Expression Function;
    public readonly List<Expression> Args;

    public override IEnumerable<Expression> SubExpressions {
      get {
        yield return Function;
        foreach (var e in Args) {
          yield return e;
        }
      }
    }

    public ApplyExpr(IToken tok, Expression fn, List<Expression> args)
      : base(tok)
    {
      Function = fn;
      Args = args;
    }
  }

  public class FunctionCallExpr : Expression {
    public readonly string Name;
    public readonly Expression Receiver;
    public readonly IToken OpenParen;  // can be null if Args.Count == 0
    public readonly List<Expression> Args;
    public Dictionary<TypeParameter, Type> TypeArgumentSubstitutions;  // created, initialized, and used by resolution (and also used by translation)
    public enum CoCallResolution {
      No,
      Yes,
      NoBecauseFunctionHasSideEffects,
      NoBecauseFunctionHasPostcondition,
      NoBecauseRecursiveCallsAreNotAllowedInThisContext,
      NoBecauseIsNotGuarded,
      NoBecauseRecursiveCallsInDestructiveContext
    }
    public CoCallResolution CoCall = CoCallResolution.No;  // indicates whether or not the call is a co-recursive call; filled in by resolution

    [ContractInvariantMethod]
    void ObjectInvariant() {
      Contract.Invariant(Name != null);
      Contract.Invariant(Receiver != null);
      Contract.Invariant(cce.NonNullElements(Args));
      Contract.Invariant(
        Function == null || TypeArgumentSubstitutions == null ||
        Contract.ForAll(
          Function.TypeArgs,
            a => TypeArgumentSubstitutions.ContainsKey(a)) &&
        Contract.ForAll(
          TypeArgumentSubstitutions.Keys,
            a => Function.TypeArgs.Contains(a) || Function.EnclosingClass.TypeArgs.Contains(a)));
    }

    public Function Function;  // filled in by resolution

    [Captured]
    public FunctionCallExpr(IToken tok, string fn, Expression receiver, IToken openParen, [Captured] List<Expression> args)
      : base(tok) {
      Contract.Requires(tok != null);
      Contract.Requires(fn != null);
      Contract.Requires(receiver != null);
      Contract.Requires(cce.NonNullElements(args));
      Contract.Requires(openParen != null || args.Count == 0);
      Contract.Ensures(type == null);
      Contract.Ensures(cce.Owner.Same(this, receiver));

      this.Name = fn;
      cce.Owner.AssignSame(this, receiver);
      this.Receiver = receiver;
      this.OpenParen = openParen;
      this.Args = args;
    }

    public override IEnumerable<Expression> SubExpressions {
      get {
        yield return Receiver;
        foreach (var e in Args) {
          yield return e;
        }
      }
    }
  }

  public class OldExpr : Expression {
    [Peer]
    public readonly Expression E;
    [ContractInvariantMethod]
    void ObjectInvariant() {
      Contract.Invariant(E != null);
    }

    [Captured]
    public OldExpr(IToken tok, Expression expr)
      : base(tok) {
      Contract.Requires(tok != null);
      Contract.Requires(expr != null);
      cce.Owner.AssignSame(this, expr);
      E = expr;
    }

    public override IEnumerable<Expression> SubExpressions {
      get { yield return E; }
    }
  }

  public class MultiSetFormingExpr : Expression
  {
    [Peer]
    public readonly Expression E;
    [ContractInvariantMethod]
    void ObjectInvariant() {
      Contract.Invariant(E != null);
    }

    [Captured]
    public MultiSetFormingExpr(IToken tok, Expression expr)
      : base(tok) {
      Contract.Requires(tok != null);
      Contract.Requires(expr != null);
      cce.Owner.AssignSame(this, expr);
      E = expr;
    }

    public override IEnumerable<Expression> SubExpressions {
      get { yield return E; }
    }
  }

  public abstract class UnaryExpr : Expression
  {
    public readonly Expression E;
    [ContractInvariantMethod]
    void ObjectInvariant() {
      Contract.Invariant(E != null);
    }

    public UnaryExpr(IToken tok, Expression e)
      : base(tok) {
      Contract.Requires(tok != null);
      Contract.Requires(e != null);
      this.E = e;
    }

    public override IEnumerable<Expression> SubExpressions {
      get { yield return E; }
    }
  }

  public class UnaryOpExpr : UnaryExpr
  {
    public enum Opcode {
      Not,
      Cardinality,
      Fresh,
      Lit,  // there is no syntax for this operator, but it is sometimes introduced during translation
    }
    public readonly Opcode Op;

    public UnaryOpExpr(IToken tok, Opcode op, Expression e)
      : base(tok, e) {
      Contract.Requires(tok != null);
      Contract.Requires(e != null);
      this.Op = op;
    }
  }

  public class ConversionExpr : UnaryExpr
  {
    public readonly Type ToType;
    public ConversionExpr(IToken tok, Expression expr, Type toType)
      : base(tok, expr) {
      Contract.Requires(tok != null);
      Contract.Requires(expr != null);
      Contract.Requires(toType != null);
      ToType = toType;
    }
  }

  public class BinaryExpr : Expression
  {
    public enum Opcode {
      Iff,
      Imp,
      Exp, // turned into Imp during resolution
      And,
      Or,
      Eq,
      Neq,
      Lt,
      Le,
      Ge,
      Gt,
      Disjoint,
      In,
      NotIn,
      LeftShift,
      RightShift,
      Add,
      Sub,
      Mul,
      Div,
      Mod,
      BitwiseAnd,
      BitwiseOr,
      BitwiseXor
    }
    public readonly Opcode Op;
    public enum ResolvedOpcode {
      YetUndetermined,  // the value before resolution has determined the value; .ResolvedOp should never be read in this state

      // logical operators
      Iff,
      Imp,
      And,
      Or,
      // non-collection types
      EqCommon,
      NeqCommon,
      // integers, reals, bitvectors
      Lt,
      Le,
      Ge,
      Gt,
      Add,
      Sub,
      Mul,
      Div,
      Mod,
      // bitvectors
<<<<<<< HEAD
=======
      LeftShift,
      RightShift,
>>>>>>> 6df61296
      BitwiseAnd,
      BitwiseOr,
      BitwiseXor,
      // char
      LtChar,
      LeChar,
      GeChar,
      GtChar,
      // sets
      SetEq,
      SetNeq,
      ProperSubset,
      Subset,
      Superset,
      ProperSuperset,
      Disjoint,
      InSet,
      NotInSet,
      Union,
      Intersection,
      SetDifference,
      // multi-sets
      MultiSetEq,
      MultiSetNeq,
      MultiSubset,
      MultiSuperset,
      ProperMultiSubset,
      ProperMultiSuperset,
      MultiSetDisjoint,
      InMultiSet,
      NotInMultiSet,
      MultiSetUnion,
      MultiSetIntersection,
      MultiSetDifference,
      // Sequences
      SeqEq,
      SeqNeq,
      ProperPrefix,
      Prefix,
      Concat,
      InSeq,
      NotInSeq,
      // Maps
      MapEq,
      MapNeq,
      InMap,
      NotInMap,
      MapDisjoint,
      MapUnion,
      // datatypes
      RankLt,
      RankGt
    }
    private ResolvedOpcode _theResolvedOp = ResolvedOpcode.YetUndetermined;
    public ResolvedOpcode ResolvedOp {
      set {
        Contract.Assume(_theResolvedOp == ResolvedOpcode.YetUndetermined || _theResolvedOp == value);  // there's never a reason for resolution to change its mind, is there?
        _theResolvedOp = value;
      }
      get {
        Contract.Assume(_theResolvedOp != ResolvedOpcode.YetUndetermined);  // shouldn't read it until it has been properly initialized
        return _theResolvedOp;
      }
    }
    public ResolvedOpcode ResolvedOp_PossiblyStillUndetermined {  // offer a way to return _theResolveOp -- for experts only!
      get { return _theResolvedOp; }
    }
    public static bool IsEqualityOp(ResolvedOpcode op) {
      switch (op) {
        case ResolvedOpcode.EqCommon:
        case ResolvedOpcode.SetEq:
        case ResolvedOpcode.SeqEq:
        case ResolvedOpcode.MultiSetEq:
        case ResolvedOpcode.MapEq:
          return true;
        default:
          return false;
      }
    }

    public static Opcode ResolvedOp2SyntacticOp(ResolvedOpcode rop) {
      switch (rop) {
        case ResolvedOpcode.Iff: return Opcode.Iff;
        case ResolvedOpcode.Imp: return Opcode.Imp;
        case ResolvedOpcode.And: return Opcode.And;
        case ResolvedOpcode.Or: return Opcode.Or;

        case ResolvedOpcode.EqCommon:
        case ResolvedOpcode.SetEq:
        case ResolvedOpcode.MultiSetEq:
        case ResolvedOpcode.SeqEq:
        case ResolvedOpcode.MapEq:
          return Opcode.Eq;

        case ResolvedOpcode.NeqCommon:
        case ResolvedOpcode.SetNeq:
        case ResolvedOpcode.MultiSetNeq:
        case ResolvedOpcode.SeqNeq:
        case ResolvedOpcode.MapNeq:
          return Opcode.Neq;

        case ResolvedOpcode.Lt:
        case ResolvedOpcode.LtChar:
        case ResolvedOpcode.ProperSubset:
        case ResolvedOpcode.ProperMultiSuperset:
        case ResolvedOpcode.ProperPrefix:
        case ResolvedOpcode.RankLt:
          return Opcode.Lt;

        case ResolvedOpcode.Le:
        case ResolvedOpcode.LeChar:
        case ResolvedOpcode.Subset:
        case ResolvedOpcode.MultiSubset:
        case ResolvedOpcode.Prefix:
          return Opcode.Le;

        case ResolvedOpcode.Ge:
        case ResolvedOpcode.GeChar:
        case ResolvedOpcode.Superset:
        case ResolvedOpcode.MultiSuperset:
          return Opcode.Ge;

        case ResolvedOpcode.Gt:
        case ResolvedOpcode.GtChar:
        case ResolvedOpcode.ProperSuperset:
        case ResolvedOpcode.ProperMultiSubset:
        case ResolvedOpcode.RankGt:
          return Opcode.Gt;

        case ResolvedOpcode.LeftShift:
          return Opcode.LeftShift;

        case ResolvedOpcode.RightShift:
          return Opcode.RightShift;

        case ResolvedOpcode.Add:
        case ResolvedOpcode.Union:
        case ResolvedOpcode.MultiSetUnion:
        case ResolvedOpcode.MapUnion:
        case ResolvedOpcode.Concat:
          return Opcode.Add;

        case ResolvedOpcode.Sub:
        case ResolvedOpcode.SetDifference:
        case ResolvedOpcode.MultiSetDifference:
          return Opcode.Sub;

        case ResolvedOpcode.Mul:
        case ResolvedOpcode.Intersection:
        case ResolvedOpcode.MultiSetIntersection:
          return Opcode.Mul;

        case ResolvedOpcode.Div: return Opcode.Div;
        case ResolvedOpcode.Mod: return Opcode.Mod;

        case ResolvedOpcode.BitwiseAnd: return Opcode.BitwiseAnd;
        case ResolvedOpcode.BitwiseOr: return Opcode.BitwiseOr;
        case ResolvedOpcode.BitwiseXor: return Opcode.BitwiseXor;

        case ResolvedOpcode.Disjoint:
        case ResolvedOpcode.MultiSetDisjoint:
        case ResolvedOpcode.MapDisjoint:
          return Opcode.Disjoint;

        case ResolvedOpcode.InSet:
        case ResolvedOpcode.InMultiSet:
        case ResolvedOpcode.InSeq:
        case ResolvedOpcode.InMap:
          return Opcode.In;

        case ResolvedOpcode.NotInSet:
        case ResolvedOpcode.NotInMultiSet:
        case ResolvedOpcode.NotInSeq:
        case ResolvedOpcode.NotInMap:
          return Opcode.NotIn;

        default:
          Contract.Assert(false);  // unexpected ResolvedOpcode
          return Opcode.Add;  // please compiler
      }
    }

    public static string OpcodeString(Opcode op) {
      Contract.Ensures(Contract.Result<string>() != null);

      switch (op) {
        case Opcode.Iff:
          return "<==>";
        case Opcode.Imp:
          return "==>";
        case Opcode.Exp:
          return "<==";
        case Opcode.And:
          return "&&";
        case Opcode.Or:
          return "||";
        case Opcode.Eq:
          return "==";
        case Opcode.Lt:
          return "<";
        case Opcode.Gt:
          return ">";
        case Opcode.Le:
          return "<=";
        case Opcode.Ge:
          return ">=";
        case Opcode.Neq:
          return "!=";
        case Opcode.Disjoint:
          return "!!";
        case Opcode.In:
          return "in";
        case Opcode.NotIn:
          return "!in";
        case Opcode.LeftShift:
          return "<<";
        case Opcode.RightShift:
          return ">>";
        case Opcode.Add:
          return "+";
        case Opcode.Sub:
          return "-";
        case Opcode.Mul:
          return "*";
        case Opcode.Div:
          return "/";
        case Opcode.Mod:
          return "%";
        case Opcode.BitwiseAnd:
          return "&";
        case Opcode.BitwiseOr:
          return "|";
        case Opcode.BitwiseXor:
          return "^";
        default:
          Contract.Assert(false);
          throw new cce.UnreachableException();  // unexpected operator
      }
    }
    public readonly Expression E0;
    public readonly Expression E1;
    [ContractInvariantMethod]
    void ObjectInvariant() {
      Contract.Invariant(E0 != null);
      Contract.Invariant(E1 != null);
    }


    public BinaryExpr(IToken tok, Opcode op, Expression e0, Expression e1)
      : base(tok) {
      Contract.Requires(tok != null);
      Contract.Requires(e0 != null);
      Contract.Requires(e1 != null);
      this.Op = op;
      this.E0 = e0;
      this.E1 = e1;
    }

    /// <summary>
    /// Returns a resolved binary expression
    /// </summary>
    public BinaryExpr(Boogie.IToken tok, BinaryExpr.ResolvedOpcode rop, Expression e0, Expression e1)
    : this(tok, BinaryExpr.ResolvedOp2SyntacticOp(rop), e0, e1) {
      ResolvedOp = rop;
      Type = Type.Bool;
    }

    public override IEnumerable<Expression> SubExpressions {
      get {
        yield return E0;
        yield return E1;
      }
    }
  }

  public class TernaryExpr : Expression
  {
    public readonly Opcode Op;
    public readonly Expression E0;
    public readonly Expression E1;
    public readonly Expression E2;
    public enum Opcode { /*SOON: IfOp,*/ PrefixEqOp, PrefixNeqOp }
    public TernaryExpr(IToken tok, Opcode op, Expression e0, Expression e1, Expression e2)
      : base(tok) {
      Contract.Requires(tok != null);
      Contract.Requires(e0 != null);
      Contract.Requires(e1 != null);
      Contract.Requires(e2 != null);
      Op = op;
      E0 = e0;
      E1 = e1;
      E2 = e2;
    }

    public override IEnumerable<Expression> SubExpressions {
      get {
        yield return E0;
        yield return E1;
        yield return E2;
      }
    }
  }

  public class LetExpr : Expression, IAttributeBearingDeclaration
  {
    public readonly List<CasePattern> LHSs;
    public readonly List<Expression> RHSs;
    public readonly Expression Body;
    public readonly bool Exact;  // Exact==true means a regular let expression; Exact==false means an assign-such-that expression
    public readonly Attributes Attributes;
    public List<ComprehensionExpr.BoundedPool> Constraint_Bounds;  // initialized and filled in by resolver; null for Exact=true and for when expression is in a ghost context
    // invariant Constraint_Bounds == null || Constraint_Bounds.Count == BoundVars.Count;
    public List<IVariable> Constraint_MissingBounds;  // filled in during resolution; remains "null" if Exact==true or if bounds can be found
    // invariant Constraint_Bounds == null || Constraint_MissingBounds == null;
    private Expression translationDesugaring;  // filled in during translation, lazily; to be accessed only via Translation.LetDesugaring; always null when Exact==true
    private Translator lastTranslatorUsed; // avoid clashing desugaring between translators

    public void setTranslationDesugaring(Translator trans, Expression expr){
      lastTranslatorUsed = trans;
      translationDesugaring = expr;
    }

    public Expression getTranslationDesugaring(Translator trans) {
      if (lastTranslatorUsed == trans) {
        return translationDesugaring;
      } else {
        return null;
      }
    }

    public LetExpr(IToken tok, List<CasePattern> lhss, List<Expression> rhss, Expression body, bool exact, Attributes attrs = null)
      : base(tok) {
      LHSs = lhss;
      RHSs = rhss;
      Body = body;
      Exact = exact;
      Attributes = attrs;
    }
    public override IEnumerable<Expression> SubExpressions {
      get {
        foreach (var e in Attributes.SubExpressions(Attributes)) {
          yield return e;
        }
        foreach (var rhs in RHSs) {
          yield return rhs;
        }
        yield return Body;
      }
    }
    public IEnumerable<BoundVar> BoundVars {
      get {
        foreach (var lhs in LHSs) {
          foreach (var bv in lhs.Vars) {
            yield return bv;
          }
        }
      }
    }
  }
  // Represents expr Name: Body
  //         or expr Name: (assert Body == Contract; Body)
  public class NamedExpr : Expression
  {
    public readonly string Name;
    public readonly Expression Body;
    public readonly Expression Contract;
    public readonly IToken ReplacerToken;

    public NamedExpr(IToken tok, string p, Expression body)
      : base(tok) {
      Name = p;
      Body = body;
    }
    public NamedExpr(IToken tok, string p, Expression body, Expression contract, IToken token)
      : base(tok) {
      Name = p;
      Body = body;
      Contract = contract;
      ReplacerToken = token;
    }
    public override IEnumerable<Expression> SubExpressions {
      get {
        yield return Body;
        if (Contract != null) yield return Contract;
      }
    }
  }

  /// <summary>
  /// A ComprehensionExpr has the form:
  ///   BINDER x Attributes | Range(x) :: Term(x)
  /// When BINDER is "forall" or "exists", the range may be "null" (which stands for the logical value "true").
  /// For other BINDERs (currently, "set"), the range is non-null.
  /// where "Attributes" is optional, and "| Range(x)" is optional and defaults to "true".
  /// Currently, BINDER is one of the logical quantifiers "exists" or "forall".
  /// </summary>
  public abstract class ComprehensionExpr : Expression, IAttributeBearingDeclaration
  {
    public readonly List<BoundVar> BoundVars;
    public readonly Expression Range;
    private Expression term;
    public Expression Term { get { return term; } }

    public void UpdateTerm(Expression newTerm) {
        term = newTerm;
    }

    [ContractInvariantMethod]
    void ObjectInvariant() {
      Contract.Invariant(BoundVars != null);
      Contract.Invariant(Term != null);
    }

    public Attributes Attributes;

    public abstract class BoundedPool {
      public virtual bool IsFinite {
        get { return true; }  // most bounds are finite
      }
      public abstract int Preference(); // higher is better
      
      public static BoundedPool GetBest(List<BoundedPool> bounds, bool onlyFiniteBounds) {
        Contract.Requires(bounds != null);
        bounds = CombineIntegerBounds(bounds);
        BoundedPool best = null;
        foreach (var bound in bounds) {
          if (!onlyFiniteBounds || bound.IsFinite) {
            if (best == null || bound.Preference() > best.Preference()) {
              best = bound;
            }
          }
        }
        return best;
      }
      static List<BoundedPool> CombineIntegerBounds(List<BoundedPool> bounds) {
        var lowerBounds = new List<IntBoundedPool>();
        var upperBounds = new List<IntBoundedPool>();
        var others = new List<BoundedPool>();
        foreach (var b in bounds) {
          var ib = b as IntBoundedPool;
          if (ib != null && ib.UpperBound == null) {
            lowerBounds.Add(ib);
          } else if (ib != null && ib.LowerBound == null) {
            upperBounds.Add(ib);
          } else {
            others.Add(b);
          }
        }
        // pair up the bounds
        var n = Math.Min(lowerBounds.Count, upperBounds.Count);
        for (var i = 0; i < n; i++) {
          others.Add(new IntBoundedPool(lowerBounds[i].LowerBound, upperBounds[i].UpperBound));
        }
        for (var i = n; i < lowerBounds.Count; i++) {
          others.Add(lowerBounds[i]);
        }
        for (var i = n; i < upperBounds.Count; i++) {
          others.Add(upperBounds[i]);
        }
        return others;
      }
    }
    public class ExactBoundedPool : BoundedPool
    {
      public readonly Expression E;
      public ExactBoundedPool(Expression e) {
        Contract.Requires(e != null);
        E = e;
      }
      public override int Preference() {
        return 20;  // the best of all bounds
      }
    }
    public class BoolBoundedPool : BoundedPool
    {
      public override int Preference() {
        return 5;
      }
    }
    public class CharBoundedPool : BoundedPool
    {
      public override int Preference() {
        return 4;
      }
    }
    public class RefBoundedPool : BoundedPool
    {
      public Type Type;
      public RefBoundedPool(Type t) {
        Type = t;
      }
      public override int Preference() {
        return 2;
      }
    }
    public class IntBoundedPool : BoundedPool
    {
      public readonly Expression LowerBound;
      public readonly Expression UpperBound;
      public IntBoundedPool(Expression lowerBound, Expression upperBound) {
        LowerBound = lowerBound;
        UpperBound = upperBound;
      }
      public override bool IsFinite {
        get {
          return LowerBound != null && UpperBound != null;
        }
      }
      public override int Preference() {
        return 1;
      }
    }
    public class SetBoundedPool : BoundedPool
    {
      public readonly Expression Set;
      public SetBoundedPool(Expression set) { Set = set; }
      public override int Preference() {
        return 10;
      }
    }
    public class SubSetBoundedPool : BoundedPool
    {
      public readonly Expression UpperBound;
      public SubSetBoundedPool(Expression set) { UpperBound = set; }
      public override int Preference() {
        return 1;
      }
    }
    public class SuperSetBoundedPool : BoundedPool
    {
      public readonly Expression LowerBound;
      public SuperSetBoundedPool(Expression set) { LowerBound = set; }
      public override int Preference() {
        return 0;
      }
      public override bool IsFinite {
        get { return false; }
      }
    }
    public class MapBoundedPool : BoundedPool
    {
      public readonly Expression Map;
      public MapBoundedPool(Expression map) { Map = map; }
      public override int Preference() {
        return 10;
      }
    }
    public class SeqBoundedPool : BoundedPool
    {
      public readonly Expression Seq;
      public SeqBoundedPool(Expression seq) { Seq = seq; }
      public override int Preference() {
        return 10;
      }
    }
    public class DatatypeBoundedPool : BoundedPool
    {
      public readonly DatatypeDecl Decl;
      public DatatypeBoundedPool(DatatypeDecl d) { Decl = d; }
      public override int Preference() {
        return 5;
      }
    }

    public List<BoundedPool> Bounds;  // initialized and filled in by resolver
    // invariant Bounds == null || Bounds.Count == BoundVars.Count;
    public List<BoundVar> MissingBounds;  // filled in during resolution; remains "null" if bounds can be found
    // invariant Bounds == null || MissingBounds == null;

    public List<BoundVar> UncompilableBoundVars() {
      var bvs = new List<BoundVar>();
      if (MissingBounds != null) {
        bvs.AddRange(MissingBounds);
      }
      if (Bounds != null) {
        Contract.Assert(Bounds.Count == BoundVars.Count);
        for (int i = 0; i < Bounds.Count; i++) {
          var bound = Bounds[i];
          if (bound is RefBoundedPool) {
            // yes, this is in principle a bound, but it's not one we'd like to compile
            bvs.Add(BoundVars[i]);
          }
        }
      }
      return bvs;
    }

    public ComprehensionExpr(IToken tok, List<BoundVar> bvars, Expression range, Expression term, Attributes attrs)
      : base(tok) {
      Contract.Requires(tok != null);
      Contract.Requires(cce.NonNullElements(bvars));
      Contract.Requires(term != null);

      this.BoundVars = bvars;
      this.Range = range;
      this.UpdateTerm(term);
      this.Attributes = attrs;
    }

    public override IEnumerable<Expression> SubExpressions {
      get {
        foreach (var e in Attributes.SubExpressions(Attributes)) {
          yield return e;
        }
        if (Range != null) { yield return Range; }
        yield return Term;
      }
    }
  }

  public abstract class QuantifierExpr : ComprehensionExpr, TypeParameter.ParentType {
    private readonly int UniqueId;
    public List<TypeParameter> TypeArgs;
    private static int currentQuantId = -1;

    protected virtual BinaryExpr.ResolvedOpcode SplitResolvedOp { get { return BinaryExpr.ResolvedOpcode.Or; } }

    private Expression SplitQuantifierToExpression() {
      Contract.Requires(SplitQuantifier != null && SplitQuantifier.Any());
      Expression accumulator = SplitQuantifier[0];
      for (int tid = 1; tid < SplitQuantifier.Count; tid++) {
        accumulator = new BinaryExpr(Term.tok, SplitResolvedOp, accumulator, SplitQuantifier[tid]);
      }
      return accumulator;
    }

    private List<Expression> _SplitQuantifier;
    public List<Expression> SplitQuantifier {
      get {
        return _SplitQuantifier;
      }
      set {
        _SplitQuantifier = value;
        SplitQuantifierExpression = SplitQuantifierToExpression();
      }
    }

    internal Expression SplitQuantifierExpression { get; private set; }

    static int FreshQuantId() {
      return System.Threading.Interlocked.Increment(ref currentQuantId);
    }
    
    public string FullName {
      get {
        return "q$" + UniqueId;
      }
    }

    public String Refresh(string prefix, FreshIdGenerator idGen) {
      return idGen.FreshId(prefix);
    }
  
    public TypeParameter Refresh(TypeParameter p, FreshIdGenerator idGen) {
      var cp = new TypeParameter(p.tok, idGen.FreshId(p.Name + "#"), p.EqualitySupport);
      cp.Parent = this;
      return cp;
    }
    [ContractInvariantMethod]
    void ObjectInvariant() {
      var _scratch = true;
      Contract.Invariant(Attributes.ContainsBool(Attributes, "typeQuantifier", ref _scratch) || TypeArgs.Count == 0);
    }
    public QuantifierExpr(IToken tok, List<TypeParameter> tvars, List<BoundVar> bvars, Expression range, Expression term, Attributes attrs)
      : base(tok, bvars, range, term, attrs) {
      Contract.Requires(tok != null);
      Contract.Requires(cce.NonNullElements(bvars));
      Contract.Requires(term != null);
      this.TypeArgs = tvars;
      this.UniqueId = FreshQuantId();
    }

    public virtual Expression LogicalBody(bool bypassSplitQuantifier = false) {
      // Don't call this on a quantifier with a Split clause: it's not a real quantifier. The only exception is the Compiler.
      Contract.Requires(bypassSplitQuantifier || SplitQuantifier == null);
      throw new cce.UnreachableException(); // This body is just here for the "Requires" clause
    }

    public override IEnumerable<Expression> SubExpressions {
      get {
        if (SplitQuantifier == null) {
          foreach (var e in base.SubExpressions) {
            yield return e;
          }
        } else {
          foreach (var e in Attributes.SubExpressions(Attributes)) {
            yield return e;
          }
          foreach (var e in SplitQuantifier) {
            yield return e;
          }
        }
      }
    }
  }
  
  public class ForallExpr : QuantifierExpr {
    protected override BinaryExpr.ResolvedOpcode SplitResolvedOp { get { return BinaryExpr.ResolvedOpcode.And; } }

    public ForallExpr(IToken tok, List<BoundVar> bvars, Expression range, Expression term, Attributes attrs)
      : this(tok, new List<TypeParameter>(), bvars, range, term, attrs) {
      Contract.Requires(cce.NonNullElements(bvars));
      Contract.Requires(tok != null);
      Contract.Requires(term != null);
    }
    public ForallExpr(IToken tok, List<TypeParameter> tvars, List<BoundVar> bvars, Expression range, Expression term, Attributes attrs)
      : base(tok, tvars, bvars, range, term, attrs) {
      Contract.Requires(cce.NonNullElements(bvars));
      Contract.Requires(tok != null);
      Contract.Requires(term != null);
    }
    public override Expression LogicalBody(bool bypassSplitQuantifier = false) {
      if (Range == null) {
        return Term;
      }
      var body = new BinaryExpr(Term.tok, BinaryExpr.Opcode.Imp, Range, Term);
      body.ResolvedOp = BinaryExpr.ResolvedOpcode.Imp;
      body.Type = Term.Type;
      return body;
    }
  }

  public class ExistsExpr : QuantifierExpr {
    protected override BinaryExpr.ResolvedOpcode SplitResolvedOp { get { return BinaryExpr.ResolvedOpcode.Or; } }

    public ExistsExpr(IToken tok, List<BoundVar> bvars, Expression range, Expression term, Attributes attrs)
      : this(tok, new List<TypeParameter>(), bvars, range, term, attrs) {
      Contract.Requires(cce.NonNullElements(bvars));
      Contract.Requires(tok != null);
      Contract.Requires(term != null);
    }
    public ExistsExpr(IToken tok, List<TypeParameter> tvars, List<BoundVar> bvars, Expression range, Expression term, Attributes attrs)
      : base(tok, tvars, bvars, range, term, attrs) {
      Contract.Requires(cce.NonNullElements(bvars));
      Contract.Requires(tok != null);
      Contract.Requires(term != null);
    }
    public override Expression LogicalBody(bool bypassSplitQuantifier = false) {
      if (Range == null) {
        return Term;
      }
      var body = new BinaryExpr(Term.tok, BinaryExpr.Opcode.And, Range, Term);
      body.ResolvedOp = BinaryExpr.ResolvedOpcode.And;
      body.Type = Term.Type;
      return body;
    }
  }

  public class SetComprehension : ComprehensionExpr
  {
    public readonly bool Finite;
    public readonly bool TermIsImplicit;  // records the given syntactic form
    public bool TermIsSimple {
      get {
        var term = Term as IdentifierExpr;
        var r = term != null && BoundVars.Count == 1 && BoundVars[0].Name == term.Name;
        Contract.Assert(!TermIsImplicit || r);  // TermIsImplicit ==> r
        Contract.Assert(!r || term.Var == null || term.Var == BoundVars[0]);  // if the term is simple and it has been resolved, then it should have resolved to BoundVars[0]
        return r;
      }
    }

    public SetComprehension(IToken tok, bool finite, List<BoundVar> bvars, Expression range, Expression term, Attributes attrs)
      : base(tok, bvars, range, term ?? new IdentifierExpr(tok, bvars[0].Name), attrs) {
      Contract.Requires(tok != null);
      Contract.Requires(cce.NonNullElements(bvars));
      Contract.Requires(1 <= bvars.Count);
      Contract.Requires(range != null);
      Contract.Requires(term != null || bvars.Count == 1);

      TermIsImplicit = term == null;
      Finite = finite;
    }
  }
  public class MapComprehension : ComprehensionExpr
  {
    public readonly bool Finite;

    public MapComprehension(IToken tok, bool finite, List<BoundVar> bvars, Expression range, Expression term, Attributes attrs)
      : base(tok, bvars, range, term, attrs) {
      Contract.Requires(tok != null);
      Contract.Requires(cce.NonNullElements(bvars));
      Contract.Requires(1 <= bvars.Count);
      Contract.Requires(range != null);
      Contract.Requires(term != null);

      Finite = finite;
    }
  }

  public class LambdaExpr : ComprehensionExpr
  {
    public readonly bool OneShot;

    public readonly List<FrameExpression> Reads;

    public LambdaExpr(IToken tok, bool oneShot, List<BoundVar> bvars, Expression requires, List<FrameExpression> reads, Expression body)
      : base(tok, bvars, requires, body, null)
    {
      Contract.Requires(reads != null);
      Reads = reads;
      OneShot = oneShot;
    }

    // Synonym
    public Expression Body {
      get {
        return Term;
      }
    }

    public override IEnumerable<Expression> SubExpressions {
      get {
        yield return Term;
        if (Range != null) {
          yield return Range;
        }
        foreach (var read in Reads) {
          yield return read.E;
        }
      }
    }

  }


  public class WildcardExpr : Expression
  {  // a WildcardExpr can occur only in reads clauses and a loop's decreases clauses (with different meanings)
    public WildcardExpr(IToken tok)
      : base(tok) {
      Contract.Requires(tok != null);
    }
  }

  /// <summary>
  /// A StmtExpr has the form S;E where S is a statement (from a restricted set) and E is an expression.
  /// The expression S;E evaluates to whatever E evaluates to, but its well-formedness comes down to
  /// executing S (which itself must be well-formed) and then checking the well-formedness of E.
  /// </summary>
  public class StmtExpr : Expression
  {
    public readonly Statement S;
    public readonly Expression E;
    [ContractInvariantMethod]
    void ObjectInvariant() {
      Contract.Invariant(S != null);
      Contract.Invariant(E != null);
    }

    public StmtExpr(IToken tok, Statement stmt, Expression expr)
      : base(tok)
    {
      Contract.Requires(tok != null);
      Contract.Requires(stmt != null);
      Contract.Requires(expr != null);
      S = stmt;
      E = expr;
    }
    public override IEnumerable<Expression> SubExpressions {
      get {
        // Note:  A StmtExpr is unusual in that it contains a statement.  For now, callers
        // of SubExpressions need to be aware of this and handle it specially.
        yield return E;
      }
    }

    /// <summary>
    /// Returns a conclusion that S gives rise to, that is, something that is known after
    /// S is executed.
    /// This method should be called only after successful resolution of the expression.
    /// </summary>
    public Expression GetSConclusion() {
      // this is one place where we actually investigate what kind of statement .S is
      if (S is PredicateStmt) {
        var s = (PredicateStmt)S;
        return s.Expr;
      } else if (S is CalcStmt) {
        var s = (CalcStmt)S;
        return s.Result;
      } else if (S is UpdateStmt) {
        return new LiteralExpr(tok, true);  // one could use the postcondition of the method, suitably instantiated, but "true" is conservative and much simpler :)
      } else {
        Contract.Assert(false); throw new cce.UnreachableException();  // unexpected statement
      }
    }
  }

  public class ITEExpr : Expression
  {
    public readonly bool IsExistentialGuard;
    public readonly Expression Test;
    public readonly Expression Thn;
    public readonly Expression Els;
    [ContractInvariantMethod]
    void ObjectInvariant() {
      Contract.Invariant(Test != null);
      Contract.Invariant(Thn != null);
      Contract.Invariant(Els != null);
    }

    public ITEExpr(IToken tok, bool isExistentialGuard, Expression test, Expression thn, Expression els)
      : base(tok) {
      Contract.Requires(tok != null);
      Contract.Requires(test != null);
      Contract.Requires(thn != null);
      Contract.Requires(els != null);
      this.IsExistentialGuard = isExistentialGuard;
      this.Test = test;
      this.Thn = thn;
      this.Els = els;
    }

    public override IEnumerable<Expression> SubExpressions {
      get {
        yield return Test;
        yield return Thn;
        yield return Els;
      }
    }
  }

  public class MatchExpr : Expression {  // a MatchExpr is an "extended expression" and is only allowed in certain places
    private Expression source;
    private List<MatchCaseExpr> cases;
    public readonly List<DatatypeCtor> MissingCases = new List<DatatypeCtor>();  // filled in during resolution
    public readonly bool UsesOptionalBraces;
    public MatchExpr OrigUnresolved;  // the resolver makes this clone of the MatchExpr before it starts desugaring it

    [ContractInvariantMethod]
    void ObjectInvariant() {
      Contract.Invariant(Source != null);
      Contract.Invariant(cce.NonNullElements(Cases));
      Contract.Invariant(cce.NonNullElements(MissingCases));
    }

    public MatchExpr(IToken tok, Expression source, [Captured] List<MatchCaseExpr> cases, bool usesOptionalBraces)
      : base(tok) {
      Contract.Requires(tok != null);
      Contract.Requires(source != null);
      Contract.Requires(cce.NonNullElements(cases));
      this.source = source;
      this.cases = cases;
      this.UsesOptionalBraces = usesOptionalBraces;
    }

    public Expression Source {
      get { return source; }
    }

    public List<MatchCaseExpr> Cases {
      get { return cases; }
    }

    // should only be used in desugar in resolve to change the source and cases of the matchexpr
    public void UpdateSource(Expression source) {
      this.source = source;
    }

    public void UpdateCases(List<MatchCaseExpr> cases) {
      this.cases = cases;
    }

    public override IEnumerable<Expression> SubExpressions {
      get {
        yield return Source;
        foreach (var mc in cases) {
          yield return mc.Body;
        }
      }
    }
  }

  /// <summary>
  /// A CasePattern is either a BoundVar or a datatype constructor with optional arguments.
  /// Lexically, the CasePattern starts with an identifier.  If it continues with an open paren (as
  /// indicated by Arguments being non-null), then the CasePattern is a datatype constructor.  If
  /// it continues with a colon (which is indicated by Var.Type not being a proxy type), then it is
  /// a BoundVar.  But if it ends with just the identifier, then resolution is required to figure out
  /// which it is; in this case, Var is non-null, because this is the only place where Var.IsGhost
  /// is recorded by the parser.
  /// </summary>
  public class CasePattern
  {
    public readonly IToken tok;
    public readonly string Id;
    // After successful resolution, exactly one of the following two fields is non-null.
    public DatatypeCtor Ctor;  // finalized by resolution (null if the pattern is a bound variable)
    public BoundVar Var;  // finalized by resolution (null if the pattern is a constructor)  Invariant:  Var != null ==> Arguments == null
    public readonly List<CasePattern> Arguments;

    public Expression Expr;  // an r-value version of the CasePattern; filled in by resolution

    public CasePattern(IToken tok, string id, [Captured] List<CasePattern> arguments) {
      Contract.Requires(tok != null);
      Contract.Requires(id != null);
      this.tok = tok;
      Id = id;
      Arguments = arguments;
    }

    public CasePattern(IToken tok, BoundVar bv) {
      Contract.Requires(tok != null);
      Contract.Requires(bv != null);
      this.tok = tok;
      Id = bv.Name;
      Var = bv;
    }

    /// <summary>
    /// Sets the Expr field.  Assumes the CasePattern and its arguments to have been successfully resolved, except for assigning
    /// to Expr.
    /// </summary>
    public void AssembleExpr(List<Type> dtvTypeArgs) {
      Contract.Requires(Var != null || dtvTypeArgs != null);
      if (Var != null) {
        Contract.Assert(this.Id == this.Var.Name);
        this.Expr = new IdentifierExpr(this.tok, this.Var);
      } else {
        var dtValue = new DatatypeValue(this.tok, this.Ctor.EnclosingDatatype.Name, this.Id, this.Arguments == null ? new List<Expression>() : this.Arguments.ConvertAll(arg => arg.Expr));
        dtValue.Ctor = this.Ctor;  // resolve here
        dtValue.InferredTypeArgs.AddRange(dtvTypeArgs);  // resolve here
        dtValue.Type = new UserDefinedType(this.tok, this.Ctor.EnclosingDatatype.Name, this.Ctor.EnclosingDatatype, dtvTypeArgs);
        this.Expr = dtValue;
      }
    }

    public IEnumerable<BoundVar> Vars {
      get {
        if (Var != null) {
          yield return Var;
        } else {
          if (Arguments != null) {
            foreach (var arg in Arguments) {
              foreach (var bv in arg.Vars) {
                yield return bv;
              }
            }
          }
        }
      }
    }
  }

  public abstract class MatchCase
  {
    public readonly IToken tok;
    public readonly string Id;
    public DatatypeCtor Ctor;  // filled in by resolution
    public List<BoundVar> Arguments; // created by the resolver.
    public List<CasePattern> CasePatterns; // generated from parsers. It should be converted to List<BoundVar> during resolver. Invariant:  CasePatterns != null ==> Arguments == null
    [ContractInvariantMethod]
    void ObjectInvariant() {
      Contract.Invariant(tok != null);
      Contract.Invariant(Id != null);
      Contract.Invariant(cce.NonNullElements(Arguments) || cce.NonNullElements(CasePatterns));
    }

    public MatchCase(IToken tok, string id, [Captured] List<BoundVar> arguments) {
      Contract.Requires(tok != null);
      Contract.Requires(id != null);
      Contract.Requires(cce.NonNullElements(arguments));
      this.tok = tok;
      this.Id = id;
      this.Arguments = arguments;
    }

    public MatchCase(IToken tok, string id, [Captured] List<CasePattern> cps) {
      Contract.Requires(tok != null);
      Contract.Requires(id != null);
      Contract.Requires(cce.NonNullElements(cps));
      this.tok = tok;
      this.Id = id;
      this.CasePatterns = cps;
    }
  }

  public class MatchCaseExpr : MatchCase
  {
    private Expression body;
    [ContractInvariantMethod]
    void ObjectInvariant() {
      Contract.Invariant(body != null);
    }

    public MatchCaseExpr(IToken tok, string id, [Captured] List<BoundVar> arguments, Expression body)
      : base(tok, id, arguments) {
      Contract.Requires(tok != null);
      Contract.Requires(id != null);
      Contract.Requires(cce.NonNullElements(arguments));
      Contract.Requires(body != null);
      this.body = body;
    }

    public MatchCaseExpr(IToken tok, string id, [Captured] List<CasePattern> cps, Expression body)
      : base(tok, id, cps)
    {
      Contract.Requires(tok != null);
      Contract.Requires(id != null);
      Contract.Requires(cce.NonNullElements(cps));
      Contract.Requires(body != null);
      this.body = body;
    }

    public Expression Body {
      get { return body; }
    }

    // should only be called by resolve to reset the body of the MatchCaseExpr
    public void UpdateBody(Expression body) {
      this.body = body;
    }
  }

  public class BoxingCastExpr : Expression {  // a BoxingCastExpr is used only as a temporary placeholding during translation
    public readonly Expression E;
    public readonly Type FromType;
    public readonly Type ToType;
    [ContractInvariantMethod]
    void ObjectInvariant() {
      Contract.Invariant(E != null);
      Contract.Invariant(FromType != null);
      Contract.Invariant(ToType != null);
    }

    public BoxingCastExpr(Expression e, Type fromType, Type toType)
      : base(e.tok) {
      Contract.Requires(e != null);
      Contract.Requires(fromType != null);
      Contract.Requires(toType != null);

      E = e;
      FromType = fromType;
      ToType = toType;
    }

    public override IEnumerable<Expression> SubExpressions {
      get { yield return E; }
    }
  }

  public class UnboxingCastExpr : Expression {  // an UnboxingCastExpr is used only as a temporary placeholding during translation
    public readonly Expression E;
    public readonly Type FromType;
    public readonly Type ToType;
    [ContractInvariantMethod]
    void ObjectInvariant() {
      Contract.Invariant(E != null);
      Contract.Invariant(FromType != null);
      Contract.Invariant(ToType != null);
    }

    public UnboxingCastExpr(Expression e, Type fromType, Type toType)
      : base(e.tok) {
      Contract.Requires(e != null);
      Contract.Requires(fromType != null);
      Contract.Requires(toType != null);

      E = e;
      FromType = fromType;
      ToType = toType;
    }

    public override IEnumerable<Expression> SubExpressions {
      get { yield return E; }
    }
  }


  public class MaybeFreeExpression {
    public readonly Expression E;
    public readonly bool IsFree;

    [ContractInvariantMethod]
    void ObjectInvariant() {
      Contract.Invariant(E != null);
    }

    private Attributes attributes;
    public Attributes Attributes {
      get {
        return attributes;
      }
      set {
        attributes = value;
      }
    }

    public bool HasAttributes() {
      return Attributes != null;
    }

    public MaybeFreeExpression(Expression e)
      : this(e, false, null)
    {
      Contract.Requires(e != null);
    }

    public MaybeFreeExpression(Expression e, bool isFree)
      : this(e, isFree, null)
    {
      Contract.Requires(e != null);
    }

    public MaybeFreeExpression(Expression e, bool isFree, Attributes attrs) {
      Contract.Requires(e != null);
      E = e;
      IsFree = isFree;
      Attributes = attrs;
    }
  }


  public class FrameExpression {
    public readonly IToken tok;
    public readonly Expression E;  // may be a WildcardExpr
    [ContractInvariantMethod]
    void ObjectInvariant() {
      Contract.Invariant(E != null);
      Contract.Invariant(!(E is WildcardExpr) || FieldName == null && Field == null);
    }

    public readonly string FieldName;
    public Field Field;  // filled in during resolution (but is null if FieldName is)

    /// <summary>
    /// If a "fieldName" is given, then "tok" denotes its source location.  Otherwise, "tok"
    /// denotes the source location of "e".
    /// </summary>
    public FrameExpression(IToken tok, Expression e, string fieldName) {
      Contract.Requires(tok != null);
      Contract.Requires(e != null);
      Contract.Requires(!(e is WildcardExpr) || fieldName == null);
      this.tok = tok;
      E = e;
      FieldName = fieldName;
    }
  }

  /// <summary>
  /// This class represents a piece of concrete syntax in the parse tree.  During resolution,
  /// it gets "replaced" by the expression in "ResolvedExpression".
  /// </summary>
  public abstract class ConcreteSyntaxExpression : Expression
  {
    public Expression ResolvedExpression;  // filled in during resolution; after resolution, manipulation of "this" should proceed as with manipulating "this.ResolvedExpression"
    public ConcreteSyntaxExpression(IToken tok)
      : base(tok) {
    }
    public override IEnumerable<Expression> SubExpressions {
      get {
        if (ResolvedExpression != null) {
          yield return ResolvedExpression;
        }
      }
    }
  }

  public class ParensExpression : ConcreteSyntaxExpression
  {
    public readonly Expression E;
    public ParensExpression(IToken tok, Expression e)
      : base(tok) {
      E = e;
    }
  }

  public class TypeExpr : ParensExpression
  {
    public readonly Type T;
    public TypeExpr(IToken tok, Expression e, Type t)
      : base(tok, e)
    {
      Contract.Requires(t != null);
      T = t;
    }

    public static Expression MaybeTypeExpr(Expression e, Type t) {
      if (t == null) {
        return e;
      } else {
        return new TypeExpr(e.tok, e, t);
      }
    }
  }

  public class DatatypeUpdateExpr : ConcreteSyntaxExpression
  {
    public readonly Expression Root;
    public readonly List<Tuple<IToken, string, Expression>> Updates;
    public DatatypeUpdateExpr(IToken tok, Expression root, List<Tuple<IToken, string, Expression>> updates)
      : base(tok) {
      Contract.Requires(tok != null);
      Contract.Requires(root != null);
      Contract.Requires(updates != null);
      Contract.Requires(updates.Count != 0);
      Root = root;
      Updates = updates;
    }

    public override IEnumerable<Expression> SubExpressions {
      get {
        if (ResolvedExpression == null) {
          yield return Root;
          foreach (var update in Updates) {
            yield return update.Item3;
          }
        } else {
          foreach (var e in ResolvedExpression.SubExpressions) {
            yield return e;
          }
        }
      }
    }
  }


  /// <summary>
  /// An AutoGeneratedExpression is simply a wrapper around an expression.  This expression tells the generation of hover text (in the Dafny IDE)
  /// that the expression was no supplied directly in the program text and should therefore be ignored.  In other places, an AutoGeneratedExpression
  /// is just a parenthesized expression, which means that it works just the like expression .E that it contains.
  /// (Ironically, AutoGeneratedExpression, which is like the antithesis of concrete syntax, inherits from ConcreteSyntaxExpression, which perhaps
  /// should rather have been called SemanticsNeutralExpressionWrapper.)
  /// </summary>
  public class AutoGeneratedExpression : ParensExpression
  {
    public AutoGeneratedExpression(IToken tok, Expression e)
      : base(tok, e) {
      Contract.Requires(tok != null);
      Contract.Requires(e != null);
    }

    /// <summary>
    /// This maker method takes a resolved expression "e" and wraps a resolved AutoGeneratedExpression
    /// around it.
    /// </summary>
    public static AutoGeneratedExpression Create(Expression e) {
      Contract.Requires(e != null);
      var a = new AutoGeneratedExpression(e.tok, e);
      a.type = e.Type;
      a.ResolvedExpression = e;
      return a;
    }
  }

  /// <summary>
  /// A NegationExpression e represents the value -e and is syntactic shorthand
  /// for 0-e (for integers) or 0.0-e (for reals).
  /// </summary>
  public class NegationExpression : ConcreteSyntaxExpression
  {
    public readonly Expression E;
    public NegationExpression(IToken tok, Expression e)
      : base(tok) {
      Contract.Requires(tok != null);
      Contract.Requires(e != null);
      E = e;
    }
    public override IEnumerable<Expression> SubExpressions {
      get {
        if (ResolvedExpression == null) {
          // the expression hasn't yet been turned into a resolved expression, so use .E as the subexpression
          yield return E;
        } else {
          foreach (var ee in base.SubExpressions) {
            yield return ee;
          }
        }
      }
    }
  }

  public class ChainingExpression : ConcreteSyntaxExpression
  {
    public readonly List<Expression> Operands;
    public readonly List<BinaryExpr.Opcode> Operators;
    public readonly List<Expression/*?*/> PrefixLimits;
    public readonly Expression E;
    public ChainingExpression(IToken tok, List<Expression> operands, List<BinaryExpr.Opcode> operators, List<Expression/*?*/> prefixLimits, Expression desugaring)
      : base(tok) {
      Contract.Requires(tok != null);
      Contract.Requires(operands != null);
      Contract.Requires(operators != null);
      Contract.Requires(desugaring != null);
      Contract.Requires(operands.Count == operators.Count + 1);

      Operands = operands;
      Operators = operators;
      PrefixLimits = prefixLimits;
      E = desugaring;
    }
  }

  /// <summary>
  /// The parsing and resolution/type checking of expressions of the forms
  ///   0. ident &lt; Types &gt;
  ///   1. Expr . ident &lt; Types &gt;
  ///   2. Expr ( Exprs )
  ///   3. Expr [ Exprs ]
  ///   4. Expr [ Expr .. Expr ]
  /// is done as follows.  These forms are parsed into the following AST classes:
  ///   0. NameSegment
  ///   1. ExprDotName
  ///   2. ApplySuffix
  ///   3. SeqSelectExpr or MultiSelectExpr
  ///   4. SeqSelectExpr
  ///   
  /// The first three of these inherit from ConcreteSyntaxExpression.  The resolver will resolve
  /// these into:
  ///   0. IdentifierExpr or MemberSelectExpr (with .Lhs set to ImplicitThisExpr or StaticReceiverExpr)
  ///   1. IdentifierExpr or MemberSelectExpr
  ///   2. FuncionCallExpr or ApplyExpr
  ///   
  /// The IdentifierExpr's that forms 0 and 1 can turn into sometimes denote the name of a module or
  /// type.  The .Type field of the corresponding resolved expressions are then the special Type subclasses
  /// ResolutionType_Module and ResolutionType_Type, respectively.  These will not be seen by the
  /// verifier or compiler, since, in a well-formed program, the verifier and compiler will use the
  /// .ResolvedExpr field of whatever form-1 expression contains these.
  /// 
  /// Notes:
  ///   * IdentifierExpr and FunctionCallExpr are resolved-only expressions (that is, they don't contain
  ///     all the syntactic components that were used to parse them).
  ///   * Rather than the current SeqSelectExpr/MultiSelectExpr split of forms 3 and 4, it would
  ///     seem more natural to refactor these into 3: IndexSuffixExpr and 4: RangeSuffixExpr.
  /// </summary>
  abstract public class SuffixExpr : ConcreteSyntaxExpression {
    public readonly Expression Lhs;
    public SuffixExpr(IToken tok, Expression lhs)
      : base(tok) {
      Contract.Requires(tok != null);
      Contract.Requires(lhs != null);
      Lhs = lhs;
    }
  }

  public class NameSegment : ConcreteSyntaxExpression
  {
    public readonly string Name;
    public readonly List<Type> OptTypeArguments;
    public NameSegment(IToken tok, string name, List<Type> optTypeArguments)
      : base(tok) {
      Contract.Requires(tok != null);
      Contract.Requires(name != null);
      Contract.Requires(optTypeArguments == null || optTypeArguments.Count > 0);
      Name = name;
      OptTypeArguments = optTypeArguments;
    }
  }

  /// <summary>
  /// An ExprDotName desugars into either an IdentifierExpr (if the Lhs is a static name) or a MemberSelectExpr (if the Lhs is a computed expression).
  /// </summary>
  public class ExprDotName : SuffixExpr
  {
    public readonly string SuffixName;
    public readonly List<Type> OptTypeArguments;

    [ContractInvariantMethod]
    void ObjectInvariant() {
      Contract.Invariant(SuffixName != null);
    }

    public ExprDotName(IToken tok, Expression obj, string suffixName, List<Type> optTypeArguments)
      : base(tok, obj) {
      Contract.Requires(tok != null);
      Contract.Requires(obj != null);
      Contract.Requires(suffixName != null);
      this.SuffixName = suffixName;
      OptTypeArguments = optTypeArguments;
    }
  }

  /// <summary>
  /// An ApplySuffix desugars into either an ApplyExpr or a FunctionCallExpr
  /// </summary>
  public class ApplySuffix : SuffixExpr
  {
    public readonly List<Expression> Args;

    [ContractInvariantMethod]
    void ObjectInvariant() {
      Contract.Invariant(Args != null);
    }

    public ApplySuffix(IToken tok, Expression lhs, List<Expression> args)
      : base(tok, lhs) {
      Contract.Requires(tok != null);
      Contract.Requires(lhs != null);
      Contract.Requires(cce.NonNullElements(args));
      Args = args;
    }
  }

  public class Specification<T> where T : class
  {
    public readonly List<T> Expressions;

    [ContractInvariantMethod]
    private void ObjectInvariant()
    {
      Contract.Invariant(Expressions == null || cce.NonNullElements<T>(Expressions));
    }


    public Specification(List<T> exprs, Attributes attrs)
    {
      Contract.Requires(exprs == null || cce.NonNullElements<T>(exprs));
      Expressions = exprs;
      Attributes = attrs;
    }

    private Attributes attributes;
    public Attributes Attributes
    {
      get
      {
        return attributes;
      }
      set
      {
        attributes = value;
      }
    }

    public bool HasAttributes()
    {
      return Attributes != null;
    }
  }
  public abstract class TranslationTask
  {

  }
  public class MethodCheck : TranslationTask
  {
    public readonly Method Refined;
    public readonly Method Refining;
    public MethodCheck(Method a, Method b) {
      Refined = b;
      Refining = a;
    }
  }
  public class FunctionCheck : TranslationTask
  {
    public readonly Function Refined;
    public readonly Function Refining;
    public FunctionCheck(Function a, Function b) {
      Refined = b;
      Refining = a;
    }
  }

  public class BottomUpVisitor
  {
    public void Visit(IEnumerable<Expression> exprs) {
      exprs.Iter(Visit);
    }
    public void Visit(IEnumerable<Statement> stmts) {
      stmts.Iter(Visit);
    }
    public void Visit(MaybeFreeExpression expr) {
      Visit(expr.E);
    }
    public void Visit(FrameExpression expr) {
      Visit(expr.E);
    }
    public void Visit(IEnumerable<MaybeFreeExpression> exprs) {
      exprs.Iter(Visit);
    }
    public void Visit(IEnumerable<FrameExpression> exprs) {
      exprs.Iter(Visit);
    }
    public void Visit(ICallable decl) {
      if (decl is Function) {
        Visit((Function)decl);
      } else if (decl is Method) {
        Visit((Method)decl);
      }
      //TODO More?
    }
    public void Visit(Method method) {
      Visit(method.Ens);
      Visit(method.Req);
      Visit(method.Mod.Expressions);
      Visit(method.Decreases.Expressions);
      if (method.Body != null) { Visit(method.Body); }
      //TODO More?
    }
    public void Visit(Function function) {
      Visit(function.Ens);
      Visit(function.Req);
      Visit(function.Reads);
      Visit(function.Decreases.Expressions);
      if (function.Body != null) { Visit(function.Body); }
      //TODO More?
    }
    public void Visit(Expression expr) {
      Contract.Requires(expr != null);
      // recursively visit all subexpressions and all substatements
      expr.SubExpressions.Iter(Visit);
      if (expr is StmtExpr) {
        // a StmtExpr also has a sub-statement
        var e = (StmtExpr)expr;
        Visit(e.S);
      }
      VisitOneExpr(expr);
    }
    public void Visit(Statement stmt) {
      Contract.Requires(stmt != null);
      // recursively visit all subexpressions and all substatements
      stmt.SubExpressions.Iter(Visit);
      stmt.SubStatements.Iter(Visit);
      VisitOneStmt(stmt);
    }
    protected virtual void VisitOneExpr(Expression expr) {
      Contract.Requires(expr != null);
      // by default, do nothing
    }
    protected virtual void VisitOneStmt(Statement stmt) {
      Contract.Requires(stmt != null);
      // by default, do nothing
    }
  }
  public class TopDownVisitor<State>
  {
    public void Visit(Expression expr, State st) {
      Contract.Requires(expr != null);
      if (VisitOneExpr(expr, ref st)) {
        // recursively visit all subexpressions and all substatements
        expr.SubExpressions.Iter(e => Visit(e, st));
        if (expr is StmtExpr) {
          // a StmtExpr also has a sub-statement
          var e = (StmtExpr)expr;
          Visit(e.S, st);
        }
      }
    }
    public void Visit(Statement stmt, State st) {
      Contract.Requires(stmt != null);
      if (VisitOneStmt(stmt, ref st)) {
        // recursively visit all subexpressions and all substatements
        stmt.SubExpressions.Iter(e => Visit(e, st));
        stmt.SubStatements.Iter(s => Visit(s, st));
      }
    }
    public void Visit(IEnumerable<Expression> exprs, State st) {
      exprs.Iter(e => Visit(e, st));
    }
    public void Visit(IEnumerable<Statement> stmts, State st) {
      stmts.Iter(e => Visit(e, st));
    }
    public void Visit(MaybeFreeExpression expr, State st) {
      Visit(expr.E, st);
    }
    public void Visit(FrameExpression expr, State st) {
      Visit(expr.E, st);
    }
    public void Visit(IEnumerable<MaybeFreeExpression> exprs, State st) {
      exprs.Iter(e => Visit(e, st));
    }
    public void Visit(IEnumerable<FrameExpression> exprs, State st) {
      exprs.Iter(e => Visit(e, st));
    }
    public void Visit(ICallable decl, State st) {
      if (decl is Function) {
        Visit((Function)decl, st);
      } else if (decl is Method) {
        Visit((Method)decl, st);
      }
      //TODO More?
    }
    public void Visit(Method method, State st) {
      Visit(method.Ens, st);
      Visit(method.Req, st);
      Visit(method.Mod.Expressions, st);
      Visit(method.Decreases.Expressions, st);
      if (method.Body != null) { Visit(method.Body, st); }
      //TODO More?
    }
    public void Visit(Function function, State st) {
      Visit(function.Ens, st);
      Visit(function.Req, st);
      Visit(function.Reads, st);
      Visit(function.Decreases.Expressions, st);
      if (function.Body != null) { Visit(function.Body, st); }
      //TODO More?
    }
    /// <summary>
    /// Visit one expression proper.  This method is invoked before it is invoked on the
    /// sub-parts (sub-expressions and sub-statements).  A return value of "true" says to
    /// continue invoking the method on sub-parts, whereas "false" says not to do so.
    /// The on-return value of "st" is the value that is passed to sub-parts.
    /// </summary>
    protected virtual bool VisitOneExpr(Expression expr, ref State st) {
      Contract.Requires(expr != null);
      return true;  // by default, visit the sub-parts with the same "st"
    }
    /// <summary>
    /// Visit one statement proper.  For the rest of the description of what this method
    /// does, see VisitOneExpr.
    /// </summary>
    protected virtual bool VisitOneStmt(Statement stmt, ref State st) {
      Contract.Requires(stmt != null);
      return true;  // by default, visit the sub-parts with the same "st"
    }
  }
}<|MERGE_RESOLUTION|>--- conflicted
+++ resolved
@@ -559,7 +559,6 @@
         }
         var syn = type.AsTypeSynonym;
         if (syn != null) {
-<<<<<<< HEAD
           var scope = Type.getScope();
           Contract.Assert(syn.IsVisibleInScope(scope));
           if (syn.IsRevealedInScope(Type.getScope())) {
@@ -584,11 +583,6 @@
           Contract.Assert(nt.SelfSynonym.ResolvedClass != null);
           Contract.Assert(!nt.SelfSynonym.ResolvedClass.IsRevealedInScope(Type.getScope()));
           type = nt.SelfSynonym;
-=======
-          var udt = (UserDefinedType)type;  // correctness of cast follows from the AsTypeSynonym != null test.
-          // Instantiate with the actual type arguments
-          type = syn.RhsWithArgument(udt.TypeArgs);
->>>>>>> 6df61296
           continue;
         }
 
@@ -721,12 +715,6 @@
     public bool IsIntegerType { get { return NormalizeExpand() is IntType; } }
     public bool IsRealType { get { return NormalizeExpand() is RealType; } }
     public bool IsBitVectorType { get { return NormalizeExpand() is BitvectorType; } }
-<<<<<<< HEAD
-    public bool IsSubrangeType {
-      get { return NormalizeExpand() is NatType; }
-    }
-=======
->>>>>>> 6df61296
     public bool IsNumericBased() {
       var t = NormalizeExpand();
       return t.IsIntegerType || t.IsRealType || t.AsNewtype != null;
@@ -1461,40 +1449,6 @@
   }
 
   /// <summary>
-  /// An ArtificialType is only used during type checking. It should never be assigned as the type of any expression.
-  /// </summary>
-  public abstract class ArtificialType : Type
-  {
-    public override bool PossiblyEquals_W(Type that) {
-      return Equals(that);
-    }
-  }
-  /// <summary>
-  /// The type "IntVarietiesSupertype" is used to denote a decimal-less number type, namely an int-based type
-  /// or a bitvector type.
-  /// </summary>
-  public class IntVarietiesSupertype : ArtificialType
-  {
-    [Pure]
-    public override string TypeName(ModuleDefinition context, bool parseAble) {
-      return "int";
-    }
-    public override bool Equals(Type that) {
-      return that is IntVarietiesSupertype;
-    }
-  }
-  public class RealVarietiesSupertype : ArtificialType
-  {
-    [Pure]
-    public override string TypeName(ModuleDefinition context, bool parseAble) {
-      return "real";
-    }
-    public override bool Equals(Type that) {
-      return that is RealVarietiesSupertype;
-    }
-  }
-
-  /// <summary>
   /// A NonProxy type is a fully constrained type.  It may contain members.
   /// </summary>
   public abstract class NonProxyType : Type
@@ -1553,31 +1507,6 @@
     }
     public override bool Equals(Type that) {
       return that.IsRealType;
-    }
-  }
-
-  public class BitvectorType : BasicType
-  {
-    public readonly int Width;
-    public readonly NativeType NativeType;
-    public BitvectorType(int width)
-      : base() {
-      Contract.Requires(0 <= width);
-      Width = width;
-      foreach (var nativeType in Resolver.NativeTypes) {
-        if (width <= nativeType.Bitwidth) {
-          NativeType = nativeType;
-          break;
-        }
-      }
-    }
-    [Pure]
-    public override string TypeName(ModuleDefinition context, bool parseAble) {
-      return "bv" + Width;
-    }
-    public override bool Equals(Type that) {
-      var bv = that.NormalizeExpand() as BitvectorType;
-      return bv != null && bv.Width == Width;
     }
   }
 
@@ -2041,11 +1970,7 @@
     }
 
     /// <summary>
-<<<<<<< HEAD
-    /// Constructs a resolve type for an opaque type.
-=======
     /// Constructs a resolved type for an opaque type.
->>>>>>> 6df61296
     /// </summary>
     public UserDefinedType(OpaqueType_AsParameter tp, OpaqueTypeDecl decl, List<Type> typeArgs) {
       Contract.Requires(tp != null);
@@ -2260,11 +2185,7 @@
         return Family.ValueType;
       } else if (t.IsRefType) {
         return Family.Ref;
-<<<<<<< HEAD
       } else if (t.IsTypeParameter || t.IsOpaqueSynonym) {
-=======
-      } else if (t.IsTypeParameter) {
->>>>>>> 6df61296
         return Family.Opaque;
       } else if (t is TypeProxy) {
         return ((TypeProxy)t).family;
@@ -7264,12 +7185,9 @@
 
     public abstract class ResolverType : Type
     {
-<<<<<<< HEAD
-=======
       public override bool IsSupertypeOf_WithSubsetTypes(Type that) {
         return Equals(that);
       }
->>>>>>> 6df61296
     }
     public class ResolverType_Module : ResolverType
     {
@@ -7826,11 +7744,8 @@
       Div,
       Mod,
       // bitvectors
-<<<<<<< HEAD
-=======
       LeftShift,
       RightShift,
->>>>>>> 6df61296
       BitwiseAnd,
       BitwiseOr,
       BitwiseXor,
