// RUN: %dafny /compile:0  "%s" > "%t"
// RUN: %diff "%s.expect" "%t"

// This once crashed Dafny

method M() {
  var s := [1, "2"];  // error: all elements must have the same type
  if * {
    assert exists n :: n in s && n != 1;  // the type of n is inferred to be int
<<<<<<< HEAD
  } else {
=======
  } else if * {
>>>>>>> 16b7d12d
    assert "2" in s;  // error: since the type of s wasn't determined
  }
}<|MERGE_RESOLUTION|>--- conflicted
+++ resolved
@@ -7,11 +7,7 @@
   var s := [1, "2"];  // error: all elements must have the same type
   if * {
     assert exists n :: n in s && n != 1;  // the type of n is inferred to be int
-<<<<<<< HEAD
-  } else {
-=======
   } else if * {
->>>>>>> 16b7d12d
     assert "2" in s;  // error: since the type of s wasn't determined
   }
 }