// RUN: %dafny /compile:0 /print:"%t.print" /dprint:"%t.dprint" "%s" > "%t"
// RUN: %diff "%s.expect" "%t"

//Should not verify, as ghost loops should not be allowed to diverge.
method GhostDivergentLoop()
{
   var a := new int [2];
   a[0] := 1;
   a[1] := -1;
   ghost var i := 0;
   while (i < 2)
      decreases * // error: not allowed on a ghost loop
      invariant i <= 2
      invariant (forall j :: 0 <= j && j < i ==> a[j] > 0)
   {
     i := 0;
   }
   assert a[1] != a[1]; // ...for then this would incorrectly verify
}

method ManyIndices<T>(a: array3<T>, b: array<T>, m: int, n: int)
{
  // the following invalid expressions were once incorrectly resolved:
  var x := a[m, n];        // error
  var y := a[m];           // error
  var z := b[m, n, m, n];  // error
}

method SB(b: array2<int>, s: int) returns (x: int, y: int)
  requires b != null;
{
  while
  {
    case b[x,y] == s =>
  }
}

// -------- name resolution

class Global {
  var X: int;
  function method F(x: int): int { x }
  static function method G(x: int): int { x }
  method M(x: int) returns (r: int)
  {
    r := x + X;
  }
  static method N(x: int) returns (r: int)
  {
    r := x + X;  // error: cannot access instance field X from static method
  }
}

method TestNameResolution0() {
  var z: int;
  z := Global.X;  // error: X is an instance field
  z := F(2);  // error: cannot resolve F
  z := Global.F(2);  // error: invocation of instance function requires an instance
  z := G(2);  // error: cannot resolve G
  z := Global.G(2);
  z := M(2);  // error: cannot resolve M
  z := Global.M(2);  // error: call to instance method requires an instance
  z := N(1);  // error: cannot resolve N
  z := Global.N(1);

  z := z(5);  // error: using local as if it were a function
  z := Global.z;  // error: class Global does not have a member z

  var Global: Global;  // a local variable with the name 'Global'
  z := Global.X;  // this means the instance field X of the object stored in the local variable 'Global'
  var gg: Global := null;
  var y := gg.G(5);
  y := gg.N(5);
}

datatype Abc = Abel | Benny | Cecilia(y: int) | David(x: int) | Eleanor
datatype Xyz = Alberta | Benny | Constantine(y: int) | David(x: int)
datatype Rst = David(x: int, y: int)

function Tuv(arg0: Abc, arg1: bool): int { 10 }

class EE {
  var Eleanor: bool;
  method TestNameResolution1() {
    var a0 := Abel;
    var a1 := Alberta;
    var b0 := Benny;  // error: there's more than one constructor with the name Benny; needs qualification
    var b1 := Abc.Benny;
    var b2 := Xyz.Benny;
    var Benny := 15;  // introduce a local variable with the name 'Benny'
    var b3 := Benny;
    var d0 := David(20);  // error: constructor name David is ambiguous
    var d1 := David;  // error: constructor name David is ambiguous (never mind that the signature does
          // not match either of them)
    var d2 := David(20, 40);  // error: constructor name Davis is ambiguous (never mind that the given
            // parameters match the signature of only one of those constructors)
    var d3 := Abc.David(20, 40);  // error: wrong number of parameters
    var d4 := Rst.David(20, 40);
    var e := Eleanor;  // this resolves to the field, not the Abc datatype constructor
    assert Tuv(Abc.Eleanor, e) == 10;
  }
}

// --------------- ghost tests -------------------------------------
module HereAreMoreGhostTests {
datatype GhostDt =
  Nil(ghost extraInfo: int) |
  Cons(data: int, tail: GhostDt, ghost moreInfo: int)

class GhostTests {
  method M(dt: GhostDt) returns (r: int) {
    ghost var g := 5;
    r := g;  // error: RHS is ghost, LHS is not
    r := F(18, g);  // error: RHS is a ghost and will not be available at run time
    r := G(20, g);  // it's fine to pass a ghost as a parameter to a non-ghost, because
                    // only the ghost goes away during compilation
    r := N(22, g);  // ditto
    r := N(g, 22);  // error: passing in 'g' as non-ghost parameter
    r := P(24, 22);  // error: 'P' is ghost, but its result is assigned to a non-ghost

    match (dt) {
      case Nil(gg) =>
      case Cons(dd, tt, gg) =>
        r := G(dd, dd);  // fine
        r := G(dd, gg);  // fine
        r := G(gg, gg);  // error: cannot pass ghost 'gg' as non-ghost parameter to 'G'
    }
    var dd;
    dd := GhostDt.Nil(g);  // fine
    dd := GhostDt.Cons(g, dt, 2);  // error: cannot pass 'g' as non-ghost parameter
    ghost var dtg := GhostDt.Cons(g, dt, 2);  // fine, since result is ghost
  }
  function F(x: int, y: int): int {
    y
  }
  function method G(x: int, ghost y: int): int {
    y  // error: cannot return a ghost from a non-ghost function
  }
  function method H(dt: GhostDt): int {
    match dt
    case Nil(gg) =>  gg  // error: cannot return a ghost from a non-ghost function
    case Cons(dd, tt, gg) =>  dd + gg  // error: ditto
  }
  method N(x: int, ghost y: int) returns (r: int) {
    r := x;
  }
  ghost method P(x: int, y: int) returns (r: int) {
    ghost var g := 5;
    r := y;  // allowed, since the entire method is ghost
    r := r + g;  // fine, for the same reason
    r := N(20, 20);  // error: call to non-ghost method from ghost method is not okay
  }
  ghost method BreaksAreFineHere(t: int)
  {
    var n := 0;
    ghost var k := 0;
    while (true)
      invariant n <= 112;
      decreases 112 - n;
    {
      label MyStructure: {
        if (k % 17 == 0) { break MyStructure; }  // this is fine, because it's a ghost method
        k := k + 1;
      }
      label MyOtherStructure:
      if (k % 17 == 0) {
        break MyOtherStructure;
      } else {
        k := k + 1;
      }

      if (n == 112) {
        break;
      } else if (n == t) {
        return;
      }
      n := n + 1;
    }
  }
  method BreakMayNotBeFineHere(ghost t: int)
  {
    var n := 0;
    ghost var k := 0;
    var p := 0;
    while (true)
      invariant n <= 112;
      decreases 112 - n;
    {
      label MyStructure: {
        k := k + 1;
      }
      label MyOtherStructure:
      if (k % 17 == 0) {
        break MyOtherStructure;  // this break is fine
      } else {
        k := k + 1;
      }

      var dontKnow;
      if (n == 112) {
        ghost var m := 0;
        label LoopLabel0:
        label LoopLabel1:
        while (m < 200) {
          if (m % 103 == 0) {
            if {
              case true => break;  // fine, since this breaks out of the enclosing ghost loop
              case true => break LoopLabel0;  // fine
              case true => break LoopLabel1;  // fine
            }
          } else if (m % 101 == 0) {
          }
          m := m + 3;
        }
        break;
      } else if (dontKnow == 708) {
        var q := 0;
        while (q < 1) {
          label IfNest:
          if (p == 67) {
            break break;  // fine, since this is not a ghost context
          }
          q := q + 1;
        }
      } else if (n == t) {
      }
      n := n + 1;
      p := p + 1;
    }
  }
  method BreakMayNotBeFineHere_Ghost(ghost t: int)
  {
    var n := 0;
    ghost var k := 0;
    var p := 0;
    while (true)
      invariant n <= 112;
      decreases 112 - n;
    {
      label MyStructure: {
        if (k % 17 == 0) { break MyStructure; }  // error: break from ghost to non-ghost point
        k := k + 1;
      }
      label MyOtherStructure:
      if (k % 17 == 0) {
        break MyOtherStructure;  // this break is fine
      } else {
        k := k + 1;
      }

      var dontKnow;
      if (n == 112) {
        ghost var m := 0;
        label LoopLabel0:
        label LoopLabel1:
        while (m < 200) {
          if (m % 103 == 0) {
            if {
              case true => break;  // fine, since this breaks out of the enclosing ghost loop
              case true => break LoopLabel0;  // fine
              case true => break LoopLabel1;  // fine
            }
          } else if (m % 101 == 0) {
            break break;  // error: break out of non-ghost loop from ghost context
          }
          m := m + 3;
        }
        break;
      } else if (dontKnow == 708) {
        var q := 0;
        while (q < 1) {
          label IfNest:
          if (p == 67) {
            break break;  // fine, since this is not a ghost context
          } else if (*) {
            break break;  // fine, since this is not a ghost context
          } else if (k == 67) {
            break break;  // error, because this is a ghost context
          }
          q := q + 1;
        }
      } else if (n == t) {
        return;  // error: this is a ghost context trying to return from a non-ghost method
      }
      n := n + 1;
      p := p + 1;
    }
  }
}
} //HereAreMoreGhostTests
method DuplicateLabels(n: int) {
  var x;
  if (n < 7) {
    label DuplicateLabel: x := x + 1;
  } else {
    label DuplicateLabel: x := x + 1;
  }
  label DuplicateLabel: x := x + 1;
  label DuplicateLabel: {
    label AnotherLabel:
    label DuplicateLabel:  // error: duplicate label
    label OneMoreTime:
    x := x + 1;
  }
  label DuplicateLabel:
  label DuplicateLabel:  // error: duplicate label
  x := x + 1;
  label DuplicateLabel: x := x + 1;
}

// --------------- constructors -------------------------------------

class ClassWithConstructor {
  var y: int;
  method NotTheOne() { }
  constructor InitA() { }
  constructor InitB() modifies this; { y := 20; }
}

class ClassWithoutConstructor {
  method Init() modifies this; { }
}

method ConstructorTests()
{
  var o := new object;  // fine: does not have any constructors

  o := new ClassWithoutConstructor;  // fine: don't need to call anything particular method
  o := new ClassWithoutConstructor.Init();  // this is also fine

  var c := new ClassWithConstructor.InitA();
  c := new ClassWithConstructor;  // error: must call a constructor
  c := new ClassWithConstructor.NotTheOne();  // error: must call a constructor, not an arbitrary method
  c := new ClassWithConstructor.InitB();
  c.InitB();  // error: not allowed to call constructors except during allocation
}

// ------------------- datatype destructors ---------------------------------------

datatype DTD_List = DTD_Nil | DTD_Cons(Car: int, Cdr: DTD_List, ghost g: int)

method DatatypeDestructors(d: DTD_List) {
  if {
    case d.DTD_Nil? =>
      assert d == DTD_Nil;
    case d.DTD_Cons? =>
      var hd := d.Car;
      var tl := d.Cdr;
      assert hd == d.Cdr;  // type error
      assert tl == d.Car;  // type error
      assert d.DTD_Cons? == d.Car;  // type error
      assert d == DTD_Cons(hd, tl, 5);
      ghost var g0 := d.g;  // fine
  }
}

// ------------------- print statements ---------------------------------------
module GhostPrintAttempts {
method PrintOnlyNonGhosts(a: int, ghost b: int)
{
  print "a: ", a, "\n";
  print "b: ", b, "\n";  // error: print statement cannot take ghosts
}
}
// ------------------- auto-added type arguments ------------------------------

class GenericClass<T> { var data: T; }

method MG0(a: GenericClass, b: GenericClass)
  requires a != null && b != null;
  modifies a;
{
  a.data := b.data;  // allowed, since both a and b get the same auto type argument
}

method G_Caller()
{
  var x := new GenericClass;
  MG0(x, x);  // fine
  var y := new GenericClass;
  MG0(x, y);  // also fine (and now y's type argument is constrained to be that of x's)
  var z := new GenericClass<int>;
  y.data := z.data;  // this will have the effect of unifying all type args so far to be 'int'
  assert x.data == 5;  // this is type correct

  var w := new GenericClass<bool>;
  MG0(x, w);  // error: types don't match up
}

datatype GList<T> = GNil | GCons(hd: T, tl: GList)

method MG1(l: GList, n: nat)
{
  if (n != 0) {
    MG1(l, n-1);
    MG1(GCons(12, GCons(20, GNil)), n-1);
  }
  var t := GCons(100, GNil);
  t := GCons(120, l);  // error: types don't match up (List<T$0> versus List<int>)
}

// ------------------- calc statements ------------------------------

method TestCalc(m: int, n: int, a: bool, b: bool)
{
  calc {
    a + b; // error: invalid line
    n + m;
  }
  calc {
    a && b;
    n + m; // error: all lines must have the same type
  }
  calc ==> {
    n + m; // error: ==> operator requires boolean lines
    n + m + 1;
    n + m + 2;
  }
  calc {
    n + m;
    n + m + 1;
    ==> n + m + 2; // error: ==> operator requires boolean lines
  }
}

module MyOwnModule {
  class SideEffectChecks {
    ghost var ycalc: int;

    ghost method Mod(a: int)
      modifies this;
      ensures ycalc == a;
    {
      ycalc := a;
    }

    ghost method Bad()
      modifies this;
      ensures 0 == 1;
    {
      var x: int;
      calc {
        0;
        { Mod(0); }     // error: methods with side-effects are not allowed
        ycalc;
        { ycalc := 1; } // error: heap updates are not allowed
        1;
        { x := 1; }     // error: updates to locals defined outside of the hint are not allowed
        x;
        {
          var x: int;
          x := 1;       // this is OK
        }
        1;
      }
    }
  }
}
  
// ------------------- nameless constructors ------------------------------

class Y {
  var data: int;
  constructor (x: int)
    modifies this;
  {
    data := x;
  }
  constructor (y: bool)  // error: duplicate constructor name
  {
  }
  method Test() {
    var i := new Y(5);
    i := new Y._ctor(7);  // but, in fact, it is also possible to use the underlying name
    i := new Y;  // error: the class has a constructor, so one must be used
    var s := new Luci.Init(5);
    s := new Luci.FromArray(null);
    s := new Luci(false);
    s := new Luci._ctor(false);
    s := new Luci.M();  // error: there is a constructor, so one must be called
    s := new Luci;  // error: there is a constructor, so one must be called
    var l := new Lamb;
    l := new Lamb();  // error: there is no default constructor
    l := new Lamb.Gwen();
  }
}

class Luci {
  constructor Init(y: int) { }
  constructor (nameless: bool) { }
  constructor FromArray(a: array<int>) { }
  method M() { }
}

class Lamb {
  method Jess() { }
  method Gwen() { }
}

// ------------------- assign-such-that and ghosts ------------------------------

method AssignSuchThatFromGhost()
{
  var x: int;
  ghost var g: int;

  x := *;
  assume x == g;  // this mix of ghosts and non-ghosts is cool (but, of course,
                  // the compiler will complain)

  x :| assume x == g;  // this is cool, since it's an assume (but, of course, the
                       // compiler will complain)

  x :| x == 5;
  g :| g <= g;
  g :| assume g < g;  // the compiler will complain here, despite the LHS being
                      // ghost -- and rightly so, since an assume is used
}

// ------------------------ inferred type arguments ----------------------------

// Put the following tests in a separate module, so that the method bodies will
// be type checked even if there are resolution errors in other modules.
module NoTypeArgs0 {
  datatype List<T> = Nil | Cons(T, List)
  datatype Tree<A,B> = Leaf(A, B) | Node(Tree, Tree<B,A>)

  method DoAPrefix0<A, B, C>(xs: List) returns (ys: List<A>)
  {
    ys := xs;
  }

  method DoAPrefix1<A, B, C>(xs: List) returns (ys: List<B>)
  {
    ys := xs;  // error: List<B> cannot be assign to a List<A>
  }

  method DoAPrefix2<A, B, C>(xs: List) returns (ys: List<B>)
  {
    ys := xs;  // error: List<B> cannot be assign to a List<A>
  }

  function FTree0(t: Tree): Tree
  {
    match t
    case Leaf(_,_) => t
    case Node(x, y) => x
  }

  function FTree1(t: Tree): Tree
  {
    match t
    case Leaf(_,_) => t
    case Node(x, y) => y  // error: y does not have the right type
  }

  function FTree2<A,B,C>(t: Tree): Tree<A,B>
  {
    t
  }
}

module NoTypeArgs1 {
  datatype Tree<A,B> = Leaf(A, B) | Node(Tree, Tree<B,A>)

  function FTree3<T>(t: Tree): Tree<T,T>  // error: type of 't' does not have enough type parameters
  {
    t
  }
}

// ----------- let-such-that expressions ------------------------

method LetSuchThat(ghost z: int, n: nat)
{
  var x: int;
  x := var y :| y < 0; y;  // fine for the resolver (but would give a verification error for not being deterministic)

  x := var w :| w == 2*w; w;  // fine (even for the verifier, this one)
  x := var w := 2*w; w;  // error: the 'w' in the RHS of the assignment is not in scope
  ghost var xg := var w :| w == 2*w; w;
}

// ------------ quantified variables whose types are not inferred ----------

module NonInferredType {
  predicate P<T>(x: T)

  method InferredType(x: int)
  {
    var t;
    assume forall z :: P(z) && z == t;
    assume t == x;  // this statement determines the type of t and z
  }

  method NonInferredType(x: int)
  {
    var t;  // error: the type of t is not determined
    assume forall z :: P(z) && z == t;  // error: the type of z is not determined
  }
}

// ------------ Here are some tests that ghost contexts don't allocate objects -------------

module GhostAllocationTests {
  class G { }
  iterator GIter() { }

  ghost method GhostNew0()
    ensures exists o: G :: o != null && fresh(o);
  {
    var p := new G;  // error: ghost context is not allowed to allocate state
    p := new G;  // error: ditto
  }

  method GhostNew1(n: nat, ghost g: int) returns (t: G, z: int)
  {
    if n < 0 {
      z, t := 5, new G;  // fine
    }
    if n < g {
      var zz, tt := 5, new G;  // error: 'new' not allowed in ghost contexts
    }
  }

  method GhostNew2(ghost b: bool)
  {
    if (b) {
      var y := new GIter();  // error: 'new' not allowed in ghost contexts (and a non-ghost method is not allowed to be called here either)
    }
  }

  method GhostNew3(n: nat)
  {
    var g := new G;
    calc {
      5;
      { var y := new G; }  // error: 'new' not allowed in ghost contexts
      2 + 3;
    }
  }

  ghost method GhostNew4(g: G)
    modifies g;
  {
  }
}

module NewForall {
  class G { }
  method NewForallTest(n: nat)
  {
    var a := new G[n];
    forall i | 0 <= i < n {
      a[i] := new G;  // error: 'new' is currently not supported in forall statements
    }
    forall i | 0 <= i < n
      ensures true;  // this makes the whole 'forall' statement into a ghost statement
    {
      a[i] := new G;  // error: 'new' not allowed in ghost contexts, and proof-forall cannot update state
    }
  }
}

// ------------------------- underspecified types ------------------------------

module UnderspecifiedTypes {
  method M(S: set<int>) {
    var n, p, T0 :| 12 <= n && n in T0 && 10 <= p && p in T0 && T0 <= S && p % 2 != n % 2;
    var T1 :| 12 in T1 && T1 <= S;
    var T2 :| T2 <= S && 12 in T2;
    var T3 :| 120 in T3;  // error: underspecified type
    var T3'0: set<int> :| 120 in T3'0;
    var T3'1: multiset<int> :| 120 in T3'1;
    var T3'2: map<int,bool> :| 120 in T3'2;
    var T3'3: seq<int> :| 120 in T3'3;
    var T4 :| T4 <= S;
  }
}

// ------------------------- lemmas ------------------------------

// a lemma is allowed to have out-parameters, but not a modifies clause
lemma MyLemma(x: int, l: Lamb) returns (y: int)
  requires 0 <= x;
  modifies l;
  ensures 0 <= y;
{
  y := x;
}

// ------------------------- statements in expressions ------------------------------

module StatementsInExpressions {
  class MyClass {
    ghost method SideEffect()
      modifies this;
    {
    }

    method NonGhostMethod()
    {
    }

    function F(): int
    {
      calc {
        6;
        { assert 6 < 8; }
        { var x := 8;
          while x != 0
            decreases *  // error: cannot use 'decreases *' here
          {
            x := x - 1;
          }
        }
        { var x := 8;
          while x != 0
          {
            x := x - 1;
          }
        }
        { var x := 8;
          while x != 0
          {
            x := x - 1;
          }
        }
        6;
      }
      5
    }

    var MyField: int;
    ghost var MyGhostField: int;

    method N()
    {
      var y :=
      calc {
        6;
        { assert 6 < 8; }
        { var x := 8;
          while x != 0
            decreases *  // error: cannot use 'decreases *' here
          {
            x := x - 1;
          }
        }
        { var x := 8;
          while x != 0
          {
            x := x - 1;
          }
        }
        { var x := 8;
          while x != 0
          {
            x := x - 1;
          }
        }
        6;
      }
      5;
    }

    ghost method MyLemma()
    ghost method MyGhostMethod()
      modifies this;
    method OrdinaryMethod()
    ghost method OutParamMethod() returns (y: int)

    function UseLemma(): int
    {
      MyLemma();
      MyGhostMethod();   // error: modifi2es state
      OutParamMethod();  // error: has out-parameters
      10
    }
  }
}

module GhostLetExpr {
  method M() {
    ghost var y;
    var x;
    var g := G(x, y);
    ghost var h := ghost var ta := F(); 5;
    var j := var tb := F(); 5;  // error: allowed only if 'tb' were ghost
    assert h == j;
  }

  function F(): int
  { 5 }

  function method G(x: int, ghost y: int): int
  {
    assert y == x;
    y  // error: not allowed in non-ghost context
  }

  datatype Dt = MyRecord(a: int, ghost b: int)

  method P(dt: Dt) {
    match dt {
      case MyRecord(aa, bb) =>
        ghost var z := aa + F();
        ghost var t0 := var y := z; z + 3;
        ghost var t1 := ghost var y := z + bb; y + z + 3;
        var t2 := ghost var y := z; y + 3;  // error: 'y' can only be used in ghost contexts
    }
  }

  function method FM(e: bool): int
  {
    if e then
      G(5, F())
    else
      var xyz := F();  // error: 'xyz' needs to be declared ghost to allow this
      G(5, xyz)
  }
}

module ObjectType {
  type B
  datatype Dt = Blue | Green
  codatatype CoDt = Cons(int, CoDt)
  class MyClass { }

  method M<G>(zz: array<B>, j: int, b: B, co: CoDt, g: G) returns (o: object)
    requires zz != null && 0 <= j < zz.Length;
  {
    o := b;  // error
    o := 17;  // error
    o := zz[j];  // error
    o := null;
    o := zz;
    o := new MyClass;
    o := o;
    o := g;  // error
    o := Blue;  // error
    o := co;  // error
  }
}

// ------------------ modify statment ---------------------------

class ModifyStatementClass {
  var x: int;
  ghost var g: int;
  method M()
  {
    modify x;  // error: type error
  }
  ghost method G0()
    modifies `g;
    modifies `x;  // error: non-ghost field mentioned in ghost context
}
module ModifyStatementClass_More {
  class C {
    var x: int;
    ghost var g: int;
    ghost method G0()
      modifies `g;
    {
      modify `g;
      modify `x;  // error: non-ghost field mentioned in ghost context
    }
    method G1()
      modifies this;
    {
      modify `x;
      if g < 100 {
        // we are now in a ghost context
        modify `x;  // error: non-ghost field mentioned in ghost context
      }
    }
    method G2(y: nat)
      modifies this;
    {
      if g < 100 {
        // we're now in a ghost context
        var n := 0;
        while n < y
          modifies `x;  // error: non-ghost field mentioned in ghost context
        {
          if * {
            g := g + 1;  // if we got as far as verification, this would be flagged as an error too
          }
          n := n + 1;
        }
      }
      modify `x;  // fine
      ghost var i := 0;
      while i < y
        modifies `x;  // error: non-ghost field mentioned in ghost context
      {
        i := i + 1;
      }
    }
  }
}

module LhsLvalue {
  method M()
  {
    var mySeq: seq<int>;
    var a := new int[78];
    var b := new int[100, 200];
    var c := new MyRecord[29];

    mySeq[0] := 5;  // error: cannot assign to a sequence element
    mySeq[0] := MyLemma();  // error: ditto
    a[0] := 5;
    a[0] := MyLemma();
    b[20, 18] := 5;
    b[20, 18] := MyLemma();
    c[25].x := 5;  // error: cannot assign to a destructor
    c[25].x := MyLemma();  // error: ditto
    mySeq[0..4] := 5;  // error: cannot assign to a range
    mySeq[0..4] := MyLemma();  // error: ditto
    a[0..4] := 5;  // error: cannot assign to a range
    a[0..4] := MyLemma();  // error: ditto
  }

  datatype MyRecord = Make(x: int, y: int)

  method MyLemma() returns (w: int)
}

// ------------------- dirty loops -------------------

method DirtyM(S: set<int>) {
  forall s | s in S ensures s < 0;
  assert s < 0; // error: s is unresolved
}

// ------------------- tuples -------------------

method TupleResolution(x: int, y: int, r: real)
{
  var unit: () := ();
  var expr: int := (x);
  var pair: (int,int) := (x, x);
  var triple: (int,int,int) := (y, x, x);
  var badTriple: (int,real,int) := (y, x, r);  // error: parameters 1 and 2 have the wrong types
  var quadruple: (int,real,int,real) := (y, r, x);  // error: trying to use a triple as a quadruple

  assert unit == ();
  assert pair.0 == pair.1;
  assert triple.2 == x;

  assert triple.2;  // error: 2 has type int, not the expected bool
  assert triple.3 == pair.x;  // error(s):  3 and x are not destructors

  var k0 := (5, (true, 2, 3.14));
  var k1 := (((false, 10, 2.7)), 100, 120);
  if k0.1 == k1.0 {
    assert false;
  } else if k0.1.1 < k1.0.1 {
    assert k1.2 == 120;
  }

  // int and (int) are the same type (i.e., there are no 1-tuples)
  var pp: (int) := x;
  var qq: int := pp;
}

// ------------------- conversions -------------------

method TypeConversions(m: nat, i: int, r: real) returns (n: nat, j: int, s: real)
{
  n := int(r);
  j := int(r);
  s := real(m);  // nat->real is allowed, just like int->real is
  s := real(i);
  s := real(i) / 2;  // error: division expects two reals
  s := 15 % s;  // error: modulus is not defined for reals

  s := (2.0 / 1.7) + (r / s) - (--r) * -12.3;

  s := real(s);  // fine (identity transform)
  j := int(j);  // fine (identity transform)
  j := int(n);  // fine (identity transform)
}

// --- filling in type arguments and checking that there aren't too many ---

module TypeArgumentCount {
  class C<T> {
    var f: T;
  }

  method R0(a: array3, c: C)

  method R1()
  {
    var a: array3;
    var c: C;
  }

  method R2<T>()
  {
    var a: array3<T,int>;  // error: too many type arguments
    var c: C<T,int>;  // error: too many type arguments
  }
}

// --- Type synonyms ---

module BadTypeSynonyms {
  datatype List<T> = Nil | Cons(T, List)
  type BadSyn0 = List  // error: must have at least one type parameter
  type BadSyn1 = badName  // error: badName does not denote a type
  type BadSyn2 = List<X>  // error: X does not denote a type
  type BadSyn2 = int  // error: repeated name
}

// --- cycles ---

module CycleError0 {
  type A = A  // error: cycle: A -> A
}
module CycleError1 {
  type A = B  // error: cycle: A -> B -> A
  type B = A
}
module CycleError2 {
  type A = B  // error: cycle: A -> B -> A
  type B = set<A>
}
module CycleErrors3 {
  type A = (B, D<bool>)
  type B = C
  class C {
    var a: A;  // this is fine
  }
  datatype D<X> = Make(A, B, C)  // error: cannot construct a D<X>
}
module CycleError4 {
  type A = B  // error: cycle: A -> B -> A
  type B = C<A>
  class C<T> { }
}
module CycleError5 {
  type A = B  // error: cycle: A -> B -> A
  type B = Dt<A>
  datatype Dt<T> = Make(T)
}

// --- attributes in top-level declarations ---

iterator {:myAttribute x} Iter() {  // error: x does not refer to anything
}

class {:myAttribute x} C {  // error: x does not refer to anything
}

datatype {:myAttribute x} Dt = Blue  // error: x does not refer to anything

type {:myAttribute x} Something  // error: x does not refer to anything

type {:myAttribute x} Synonym = int  // error: x does not refer to anything

module {:myAttribute x} Modulette {  // error: x does not refer to anything
}

// --- opaque types with type parameters ---

module OpaqueTypes0 {
  type P<AA>
  method M<B>(p: P<B>) returns (q: P<B,B>)  // error: wrong param count
  {
    q := p;
  }
}

module OpaqueTypes1 {
  type P<A>

  method M0<B>(p: P<B>) returns (q: P<B>)
  {
    q := p;
    var m: P<BX>;  // error: BX undefined
  }

  method M1<B>(p: P<B>) returns (q: P)  // type parameter of q's type inferred
  {
    q := p;
  }

  method M2(p: P<int>) returns (q: P<bool>)
  {
    q := p;  // error: cannot assign P<bool> to P<int>
  }

  method M3<A,B>(p: P<A>) returns (q: P<B>)
  {
    q := p;  // error: cannot assign P<A> to P<B>
  }

  method M4<A>() returns (p: P<A>, q: P<int>)
  {
    q := p;  // error: cannot assign P<A> to P<int>
    p := q;  // error: cannot assign P<int> to P<A>
  }

  method EqualityTests<X>(p: P<int>, q: P<bool>, r: P<X>)
  {
    assert p != r;  // error: types must be the same in order to do compare
    assert q != r;  // error: types must be the same in order to do compare
    assert p != q;  // error: types must be the same in order to do compare
  }
}

// ----- new trait -------------------------------------------


trait J { }
type JJ = J
method TraitSynonym()
{
  var x := new JJ;  // error: new cannot be applied to a trait
}

// ----- set comprehensions where the term type is finite -----

module ObjectSetComprehensions {
  // the following set comprehensions are known to be finite
  function A() : set<object> { set o : object | true :: o }  // error: a function is not allowed to depend on the allocated state

  function method B() : set<object> { set o : object | true :: o }  // error: a function is not allowed to depend on the allocated state

  // outside functions, the comprehension is permitted, but it cannot be compiled
  lemma C() { var x := set o : object | true :: o; }

  method D() { var x := set o : object | true :: o; }  // error: not (easily) compilable
}

// ------ regression test for type checking of integer division -----

method IntegerDivision(s: set<bool>)
{
  var t := s / s;  // error: / cannot be used with sets
}

// ----- decreases * tests ----

method NonTermination_A()
{
  NonTermination_B();  // error: to call a non-terminating method, the caller must be marked 'decreases *'
}

method NonTermination_B()
  decreases *;
{
  while true
    decreases *;
  {
  }
}

method NonTermination_C()
{
  while true
    decreases *;  // error: to use an infinite loop, the enclosing method must be marked 'decreases *'
  {
  }
}

method NonTermination_D()
  decreases *;
{
  var n := 0;
  while n < 100  // note, no 'decreases *' here, even if the nested loop may fail to terminate
  {
    while *
      decreases *;
    {
    }
    n := n + 1;
  }
}

// ------------ type variables whose values are not inferred ----------

module NonInferredTypeVariables {
  class C<CT> {
    var f: CT;
  }

  predicate method P<PT>(x: int)
  {
    x < 100
  }
  function Q<QT>(x: int): QT
  {
    var qt :| true; qt
  }
  method M<MT>(n: nat)
  {
    var a := new MT[n];
  }
  method N<NT>(n: nat) returns (x: NT)
  {
    var a := new NT[10];
    x := a[3];
  }

  method DeterminedClient(n: nat)
  {
    ghost var q := Q(n);
    var x := N(n);
    var a := new array;
    var c := new C;
    var s: set;
    var ss := new set[15];

    q := 3.14;  // this will determine the type parameter of Q to be 'real'
    x := 3.14;  // this will determine the type parameter of N to be 'real'
    if a.Length != 0 {
      a[0] := 3.14;  // this will determine the type parameter of 'array' to be 'real'
    }
    c.f := 3.14;  // this will determine the type parameter of 'C' to be 'real'
    var containsPi := 3.14 in s;  // this will determine the type parameter of 'set' to be 'real'
    ss[12] := s;  // this will determine the type parameter of 'array<set< _ >>' to be 'real'
  }
  method BadClient(n: nat)
  {
    var p := P(n);  // error: cannot infer the type argument for P
    ghost var q := Q(n);  // error: cannot infer the type argument for Q (and thus q's type cannot be determined either)
    M(n);  // error: cannot infer the type argument for M
    var x := N(n);  // error: cannot infer the type argument for N (and thus x's type cannot be determined either)
    var a := new array;  // error: cannot infer the type argument for 'array'
    var c := new C;  // error: cannot infer the type argument for 'C'
    var s: set;  // type argument for 'set' 
    var ss := new set[15];  // error: cannot infer the type argument in 'array<set< _ >>'
    var what;  // error: the type of this local variable in underspecified
  }
  method MoreBadClient()
  {
    var b0 := forall s :: s <= {} ==> s == {};  // error: type of s underspecified
    var b1 := forall s: set :: s <= {} ==> s == {};  // error: type of s underspecified
    var b2 := forall c: C :: c in {null} ==> c == null;  // error: type of s underspecified

    // In the following, the type of the bound variable is completely determined.
    var S: set<set<int>>;
    ghost var d0 := forall s :: s == {7} ==> s != {};
    var d1 := forall s: set :: s in S ==> s == {};
    var ggcc0: C;
    var ggcc1: C;  // error: full type cannot be determined
    ghost var d2 := forall c: C :: c != null ==> c.f == 10;
<<<<<<< HEAD
    ghost var d2' := forall c :: c == ggcc0 && c != null ==> c.f == 10;
    ghost var d2'' := forall c :: c == ggcc1 && c != null ==> c.f == c.f; // error: here, type of c is not determined
=======
    ghost var d2' := forall c: C :: c == ggcc0 && c != null ==> c.f == 10;
    ghost var d2'' := forall c: C :: c == ggcc1 && c != null ==> c.f == c.f; // error: here, type of c is not determined
>>>>>>> 16b7d12d

    /* TODO: Dafny's heuristic that looks for bounds should look for equality to
     *       accept these.
    var d0' := forall s :: s == {7} ==> s != {};
    var d0'' := forall s :: s <= {7} ==> s == {};
    var ggcc2: C;
    var d2''' := forall c :: c == ggcc2 && c != null ==> c.f == 10;
     */
  }
}

// -------------- signature completion ------------------

module SignatureCompletion {
  // datatype signatures do not allow auto-declared type parameters on the LHS
  datatype Dt = Ctor(X -> Dt)  // error: X is not a declared type
  datatype Et<Y> = Ctor(X -> Et, Y)  // error: X is not a declared type


  method My0<A,B>(s: set, x: A -> B)
  method My1<A,B>(x: A -> B, s: set)
  method My2<A,B>(s: set, x: A -> B)
  method My3<A,B>(x: A -> B, s: set)

  function F0<A,B>(s: set, x: A -> B): int
  function F1<A,B>(x: A -> B, s: set): int
  function F2<A,B>(s: set, x: A -> B): int
  function F3<A,B>(x: A -> B, s: set): int
}

// -------------- more fields as frame targets --------------------

module FrameTargetFields {
  class C {
    var x: int
    var y: int
    ghost var z: int

    method M()
      modifies this
    {
      var n := 0;
      ghost var save := y;
      while n < x
        modifies `x
      {
        n, x := n + 1, x - 1;
      }
      assert y == save;
    }

    ghost method N()
      modifies this
      modifies `y  // resolution error: cannot mention non-ghost here
      modifies `z  // cool
    {
    }
} } module FrameTargetFields_More {  class C {    var x: int    var y: int    ghost var z: int
    method P()
      modifies this
    {
      ghost var h := x;
      while 0 <= h
        modifies `x  // resolution error: cannot mention non-ghost here
        modifies `z  // cool
      {
        h, z := h - 1, 5 * z;
      }
    }
  }
}

// ------------------------------------------------------

module AmbiguousModuleReference {
  module A {
    module Inner {
      predicate Q()
    }
  }
  module B {
    module Inner {
      predicate Q()
    }
  }
  module OpenClient {
    import opened A
    import opened B
    lemma M() {
      var a := A.Inner.Q();  // fine
      var b := B.Inner.Q();  // fine
      var p := Inner.Q();  // error: Inner is ambiguous (A.Inner or B.Inner)
    }
  }
}

// --------------------------------------------------

module GhostLet {
  method M() {
    var x: int;
    x := ghost var tmp := 5; tmp;  // error: ghost -> non-ghost
    x := ghost var tmp := 5; 10;  // fine
    x := ghost var a0, a1 :| a0 == 0 && a1 == 1; a0 + a1;  // error: ghost -> non-ghost
    x := ghost var a :| 0 <= a; 10;  // fine
  }
}

// ------------------- tuple equality support -------------------

module TupleEqualitySupport {
  datatype GoodRecord = GoodRecord(set<(int,int)>)
  datatype BadRecord = BadRecord(set<(int, int->bool)>)  // error: this tuple type does not support equality
}

// ------------------- non-type variable names -------------------

module NonTypeVariableNames {
  type X = int

  module Y { }

  method M(m: map<real,string>)
  {
    assert X == X;  // error (x2): type name used as variable
    assert Y == Y;  // error (x2): module name used as variable
    assert X in m;  // error (x2): type name used as variable
    assert Y in m;  // error (x2): module name used as variable
  }

  method N(k: int)
  {
    assert k == X;  // error (x2): type name used as variable
    assert k == Y;  // error (x2): module name used as variable
    X := k;  // error: type name used as variable
    Y := k;  // error: module name used as variable
  }
}

// ------------------- assign-such-that and let-such-that -------------------

module SuchThat {
  method M() {
    var x: int;
    x :| 5 + 7;  // error: constraint should be boolean
    x :| x;  // error: constraint should be boolean
    var y :| 4;  // error: constraint should be boolean
  }
  function F(): int {
    var w :| 6 + 8;  // error: constraint should be boolean
    w
  }
}

// ---------------------- NEW STUFF ----------------------------------------

module GhostTests {
  class G { }
  
  method GhostNew3(n: nat)
  {
    var g := new G;
    calc {
      5;
      2 + 3;
      { if n != 0 { GhostNew3(n-1); } }  // error: cannot call non-ghost method in a ghost context
      1 + 4;
      { GhostNew4(g); }  // error: cannot call method with nonempty modifies
      -5 + 10;
    }
  }

  ghost method GhostNew4(g: G)
    modifies g;
  {
  }
  
  class MyClass {
    ghost method SideEffect()
      modifies this;
    {
    }

    method NonGhostMethod()
    {
    }

    ghost method M()
      modifies this;
    {
      calc {
        5;
        { SideEffect(); }  // error: cannot call method with side effects
        5;
      }
    }
    function F(): int
    {
      calc {
        6;
        { assert 6 < 8; }
        { NonGhostMethod(); }  // error: cannot call non-ghost method
        { var x := 8;
          while x != 0
          {
            x := x - 1;
          }
        }
        { var x := 8;
          while x != 0
          {
            x := x - 1;
          }
        }
        { MyField := 12; }  // error: cannot assign to a field, and especially not a non-ghost field
        { MyGhostField := 12; }  // error: cannot assign to any field
        { SideEffect(); }  // error: cannot call (ghost) method with a modifies clause
        { var x := 8;
          while x != 0
            modifies this;  // error: cannot use a modifies clause on a loop
          {
            x := x - 1;
          }
        }
        6;
      }
      5
    }
    var MyField: int;
    ghost var MyGhostField: int;
    method N()
    {
      var y :=
      calc {
        6;
        { assert 6 < 8; }
        { NonGhostMethod(); }  // error: cannot call non-ghost method
        { var x := 8;
          while x != 0
          {
            x := x - 1;
          }
        }
        { MyField := 12; }  // error: cannot assign to a field, and especially not a non-ghost field
        { MyGhostField := 12; }  // error: cannot assign to any field
        { M(); }  // error: cannot call (ghost) method with a modifies clause
        { var x := 8;
          while x != 0
            modifies this;  // error: cannot use a modifies clause on a loop
          {
            x := x - 1;
          }
        }
        { var x := 8;
          while x != 0
          {
            x := x - 1;
          }
        }
        6;
      }
      5;
    }
    ghost method MyLemma()
    ghost method MyGhostMethod()
      modifies this;
    method OrdinaryMethod()
    ghost method OutParamMethod() returns (y: int)

    function UseLemma(): int
    {
      MyLemma();
      OrdinaryMethod();  // error: not a ghost
      10
    }
  }
}

module EvenMoreGhostTests {
  ghost method NiceTry()
    ensures false;
  {
    while (true)
      decreases *  // error:  not allowed here
    {
    }
  }
  method BreakMayNotBeFineHere()
  {
    var n := 0;
    var p := 0;
    while (true)
    {
      var dontKnow;
      if (n == 112) {
      } else if (dontKnow == 708) {
        while * {
          label IfNest:
          if (p == 67) {
            break break;  // fine, since this is not a ghost context
          } else if (*) {
            break break break;  // error: tries to break out of more loop levels than there are
          }
        }
      }
    }
  }
}

module BadGhostTransfer {
  datatype DTD_List = DTD_Nil | DTD_Cons(Car: int, Cdr: DTD_List, ghost g: int)

  method DatatypeDestructors_Ghost(d: DTD_List) {
    var g1 := d.g;  // error: cannot use ghost member in non-ghost code
  }
  method AssignSuchThatFromGhost()
  {
    var x: int;
    ghost var g: int;

    x := g;  // error: ghost cannot flow into non-ghost

    x := *;
    assume x == g;  // this mix of ghosts and non-ghosts is cool (but, of course,
                    // the compiler will complain)

    x :| x == g;  // error: left-side has non-ghost, so RHS must be non-ghost as well

    x :| assume x == g;  // this is cool, since it's an assume (but, of course, the
                         // compiler will complain)

    x :| x == 5;
    g :| g <= g;
    g :| assume g < g;  // the compiler will complain here, despite the LHS being
                        // ghost -- and rightly so, since an assume is used
  }
}

module MoreGhostPrintAttempts {
  method TestCalc_Ghost(m: int, n: int, a: bool, b: bool)
  {
    calc {
      n + m;
      { print n + m; } // error: non-ghost statements are not allowed in hints
      m + n;
    }
  }
}

module MoreLetSuchThatExpr {
  method LetSuchThat_Ghost(ghost z: int, n: nat)
  {
    var x := var y :| y < z; y;  // error: contraint depend on ghost (z)
  }
}

module UnderspecifiedTypedShouldBeResolvedOnlyOnce {
  method CalcTest0(s: seq<int>) {
    calc {
      2;
      var t :| true; 2;  // error: type of 't' is underspecified
    }
  }
}

module LoopResolutionTests {
  class C {
    var x: int
    ghost var y: int
  }

  ghost method M(c: C)
    requires c != null
    modifies c
  {
    var n := 0;
    while n < 100
      modifies c`y
      modifies c`x  // error: not allowed to mention non-ghost field in modifies clause of ghost loops
    {
      c.x := c.x + 1;  // error: assignment to non-ghost field not allowed here
    }
  }

  method MM(c: C)
    requires c != null
    modifies c
  {
    var n := 0;
    while
      invariant n <= 100
      modifies c  // regression test
    {
      case n < 100 =>  n := n + 1;
    }
  }

  method MMX(c: C, ghost g: int)
    requires c != null
    modifies c
  {
    var n := 0;
    while
      invariant n <= 100
      modifies c`y
      modifies c`x  // error: not allowed to mention non-ghost field in modifies clause of ghost loops
    {
      case n < 100 =>  n := n + 1;  // error: cannot assign to non-ghost in a ghost loop
      case g < 56 && n != 100 => n := n + 1;  // error: cannot assign to non-ghost in a ghost loop
    }
  }

  method MD0(c: C, ghost g: nat)
    requires c != null
    modifies c
    decreases *
  {
    var n := 0;
    while n + g < 100
      invariant n <= 100
      decreases *  // error: disallowed on ghost loops
    {
      n := n + 1;  // error: cannot assign to non-ghost in a ghost loop
    }
  }

  method MD1(c: C, ghost g: nat)
    requires c != null
    modifies c
    decreases *
  {
    var n := 0;
    while
      invariant n <= 100
      decreases *  // error: disallowed on ghost loops
    {
      case n + g < 100 =>  n := n + 1;  // error: cannot assign to non-ghost in a ghost loop
    }
  }
}

module UnderspecifiedTypesInAttributes {
  function method P<T>(x: T): int
  method M() {
    var {:myattr var u :| true; 6} v: int;  // error: type of u is underspecified
    var j {:myattr var u :| true; 6} :| 0 <= j < 100;  // error: type of u is underspecified

    var a := new int[100];
    forall lp {:myattr var u :| true; 6} | 0 <= lp < 100 {  // error: type of u is underspecified
      a[lp] := 0;
    }

    modify {:myattr P(10)} {:myattr var u :| true; 6} a;  // error: type of u is underspecified

    calc {:myattr P(10)} {:myattr var u :| true; 6} // error: type of u is underspecified
    {
      5;
    }
  }
<<<<<<< HEAD
=======
}

// ------------------- infer array types for Indexable and MultiIndexable XConstraints ----------
// ------------------- using weaker subtyping constraints                              ----------

module AdvancedIndexableInference {
  datatype MyRecord = Make(x: int, y: int)
  method M(d: array<MyRecord>, e: seq<MyRecord>)
    requires d != null && d.Length == 100 == |e|
  {
    if * {
      var c := d;
      var xx := c[25].x;
    } else if * {
      var c := d;
      var xx := c[25..50][10].x;
    } else if * {
      var c := e;
      var xx := c[25].x;
    } else {
      var c := e;
      var xx := c[25..50][10].x;
    }
  }
>>>>>>> 16b7d12d
}<|MERGE_RESOLUTION|>--- conflicted
+++ resolved
@@ -1250,13 +1250,8 @@
     var ggcc0: C;
     var ggcc1: C;  // error: full type cannot be determined
     ghost var d2 := forall c: C :: c != null ==> c.f == 10;
-<<<<<<< HEAD
-    ghost var d2' := forall c :: c == ggcc0 && c != null ==> c.f == 10;
-    ghost var d2'' := forall c :: c == ggcc1 && c != null ==> c.f == c.f; // error: here, type of c is not determined
-=======
     ghost var d2' := forall c: C :: c == ggcc0 && c != null ==> c.f == 10;
     ghost var d2'' := forall c: C :: c == ggcc1 && c != null ==> c.f == c.f; // error: here, type of c is not determined
->>>>>>> 16b7d12d
 
     /* TODO: Dafny's heuristic that looks for bounds should look for equality to
      *       accept these.
@@ -1716,8 +1711,6 @@
       5;
     }
   }
-<<<<<<< HEAD
-=======
 }
 
 // ------------------- infer array types for Indexable and MultiIndexable XConstraints ----------
@@ -1742,5 +1735,4 @@
       var xx := c[25..50][10].x;
     }
   }
->>>>>>> 16b7d12d
 }