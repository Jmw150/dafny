--- conflicted
+++ resolved
@@ -152,11 +152,7 @@
   requires x != null && x.L != null && x.R != null
   requires x.L.R == x && x.R.L == x  // links are mirrored
   modifies x, x.L, x.R
-<<<<<<< HEAD
-  ensures forall y: Node :: y != null ==> y.L == old(y.L) && y.R == old(y.R)
-=======
   ensures forall y: Node :: y != null && !fresh(y) ==> y.L == old(y.L) && y.R == old(y.R)
->>>>>>> 45719282
 {
   // remove
   x.R.L := x.L;
